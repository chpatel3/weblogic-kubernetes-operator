// Copyright 2018, Oracle Corporation and/or its affiliates.  All rights reserved.
// Licensed under the Universal Permissive License v 1.0 as shown at
// http://oss.oracle.com/licenses/upl.

package oracle.kubernetes.operator.helpers;

import static oracle.kubernetes.operator.VersionConstants.DEFAULT_DOMAIN_VERSION;

import com.fasterxml.jackson.databind.ObjectMapper;
import com.fasterxml.jackson.dataformat.yaml.YAMLFactory;
import io.kubernetes.client.models.V1ConfigMap;
import io.kubernetes.client.models.V1DeleteOptions;
import io.kubernetes.client.models.V1ObjectMeta;
import java.io.BufferedReader;
import java.io.IOException;
import java.io.StringReader;
import java.util.HashMap;
import java.util.Map;
import oracle.kubernetes.operator.KubernetesConstants;
import oracle.kubernetes.operator.LabelConstants;
import oracle.kubernetes.operator.ProcessingConstants;
import oracle.kubernetes.operator.calls.CallResponse;
import oracle.kubernetes.operator.logging.LoggingFacade;
import oracle.kubernetes.operator.logging.LoggingFactory;
import oracle.kubernetes.operator.logging.MessageKeys;
import oracle.kubernetes.operator.steps.DefaultResponseStep;
import oracle.kubernetes.operator.wlsconfig.WlsDomainConfig;
import oracle.kubernetes.operator.work.NextAction;
import oracle.kubernetes.operator.work.Packet;
import oracle.kubernetes.operator.work.Step;
import oracle.kubernetes.weblogic.domain.v2.Domain;
import org.apache.commons.lang3.builder.ReflectionToStringBuilder;
import org.apache.commons.lang3.builder.ToStringStyle;
import org.joda.time.DateTime;

public class ConfigMapHelper {
  private static final LoggingFacade LOGGER = LoggingFactory.getLogger("Operator", "Operator");

  private static final String SCRIPT_LOCATION = "/scripts";
  private static final ConfigMapComparator COMPARATOR = new ConfigMapComparatorImpl();

  private static FileGroupReader scriptReader = new FileGroupReader(SCRIPT_LOCATION);

  private ConfigMapHelper() {}

  /**
   * Factory for {@link Step} that creates config map containing scripts
   *
   * @param operatorNamespace the operator's namespace
   * @param domainNamespace the domain's namespace
   * @return Step for creating config map containing scripts
   */
  public static Step createScriptConfigMapStep(String operatorNamespace, String domainNamespace) {
    return new ScriptConfigMapStep(operatorNamespace, domainNamespace);
  }

  static class ScriptConfigMapStep extends Step {
    ConfigMapContext context;

    ScriptConfigMapStep(String operatorNamespace, String domainNamespace) {
      context = new ScriptConfigMapContext(this, operatorNamespace, domainNamespace);
    }

    @Override
    public NextAction apply(Packet packet) {
      return doNext(context.verifyConfigMap(getNext()), packet);
    }
  }

  static class ScriptConfigMapContext extends ConfigMapContext {
    private final Map<String, String> classpathScripts = loadScriptsFromClasspath();

    ScriptConfigMapContext(Step conflictStep, String operatorNamespace, String domainNamespace) {
      super(conflictStep, operatorNamespace, domainNamespace);

      this.model = createModel(classpathScripts);
    }

    private V1ConfigMap createModel(Map<String, String> data) {
      return new V1ConfigMap()
          .apiVersion("v1")
          .kind("ConfigMap")
          .metadata(createMetadata(KubernetesConstants.DOMAIN_CONFIG_MAP_NAME))
          .data(data);
    }

<<<<<<< HEAD
=======
    private V1ObjectMeta createMetadata() {
      return new V1ObjectMeta()
          .name(KubernetesConstants.DOMAIN_CONFIG_MAP_NAME)
          .namespace(this.domainNamespace)
          .putLabelsItem(LabelConstants.RESOURCE_VERSION_LABEL, DEFAULT_DOMAIN_VERSION)
          .putLabelsItem(LabelConstants.OPERATORNAME_LABEL, operatorNamespace)
          .putLabelsItem(LabelConstants.CREATEDBYOPERATOR_LABEL, "true");
    }

>>>>>>> c362a466
    private synchronized Map<String, String> loadScriptsFromClasspath() {
      Map<String, String> scripts = scriptReader.loadFilesFromClasspath();
      LOGGER.info(MessageKeys.SCRIPT_LOADED, this.domainNamespace);
      return scripts;
    }

    ResponseStep<V1ConfigMap> createReadResponseStep(Step next) {
      return new ReadResponseStep(next);
    }

    class ReadResponseStep extends DefaultResponseStep<V1ConfigMap> {
      ReadResponseStep(Step next) {
        super(next);
      }

      @Override
      public NextAction onSuccess(Packet packet, CallResponse<V1ConfigMap> callResponse) {
        V1ConfigMap existingMap = callResponse.getResult();
        if (existingMap == null) {
          return doNext(createConfigMap(getNext()), packet);
        } else if (isCompatibleMap(existingMap)) {
          logConfigMapExists();
          packet.put(ProcessingConstants.SCRIPT_CONFIG_MAP, existingMap);
          return doNext(packet);
        } else {
          return doNext(updateConfigMap(getNext(), existingMap), packet);
        }
      }
    }

    ResponseStep<V1ConfigMap> createCreateResponseStep(Step next) {
      return new CreateResponseStep(next);
    }

    private class CreateResponseStep extends ResponseStep<V1ConfigMap> {
      CreateResponseStep(Step next) {
        super(next);
      }

      @Override
      public NextAction onFailure(Packet packet, CallResponse<V1ConfigMap> callResponse) {
        return super.onFailure(conflictStep, packet, callResponse);
      }

      @Override
      public NextAction onSuccess(Packet packet, CallResponse<V1ConfigMap> callResponse) {
        LOGGER.info(MessageKeys.CM_CREATED, domainNamespace);
        packet.put(ProcessingConstants.SCRIPT_CONFIG_MAP, callResponse.getResult());
        return doNext(packet);
      }
    }

<<<<<<< HEAD
    ResponseStep<V1ConfigMap> createReplaceResponseStep(Step next) {
      return new ReplaceResponseStep(next);
=======
    private boolean isCompatibleMap(V1ConfigMap existingMap) {
      return VersionHelper.matchesResourceVersion(existingMap.getMetadata(), DEFAULT_DOMAIN_VERSION)
          && COMPARATOR.containsAll(existingMap, this.model);
>>>>>>> c362a466
    }

    private class ReplaceResponseStep extends ResponseStep<V1ConfigMap> {
      ReplaceResponseStep(Step next) {
        super(next);
      }

      @Override
      public NextAction onFailure(Packet packet, CallResponse<V1ConfigMap> callResponse) {
        return super.onFailure(conflictStep, packet, callResponse);
      }

      @Override
      public NextAction onSuccess(Packet packet, CallResponse<V1ConfigMap> callResponse) {
        LOGGER.info(MessageKeys.CM_REPLACED, domainNamespace);
        packet.put(ProcessingConstants.SCRIPT_CONFIG_MAP, callResponse.getResult());
        return doNext(packet);
      }
    }

    Step updateConfigMap(Step next, V1ConfigMap existingConfigMap) {
      return new CallBuilder()
          .replaceConfigMapAsync(
              model.getMetadata().getName(),
              domainNamespace,
              createModel(getCombinedData(existingConfigMap)),
              createReplaceResponseStep(next));
    }

    Map<String, String> getCombinedData(V1ConfigMap existingConfigMap) {
      Map<String, String> updated = existingConfigMap.getData();
      updated.putAll(this.classpathScripts);
      return updated;
    }
  }

  abstract static class ConfigMapContext {
    protected final Step conflictStep;
    protected final String operatorNamespace;
    protected final String domainNamespace;
    protected V1ConfigMap model;

    ConfigMapContext(Step conflictStep, String operatorNamespace, String domainNamespace) {
      this.conflictStep = conflictStep;
      this.operatorNamespace = operatorNamespace;
      this.domainNamespace = domainNamespace;
    }

    protected V1ObjectMeta createMetadata(String configMapName) {
      return new V1ObjectMeta()
          .name(configMapName)
          .namespace(this.domainNamespace)
          .putLabelsItem(LabelConstants.RESOURCE_VERSION_LABEL, DOMAIN_V1)
          .putLabelsItem(LabelConstants.OPERATORNAME_LABEL, operatorNamespace)
          .putLabelsItem(LabelConstants.CREATEDBYOPERATOR_LABEL, "true");
    }

    Step verifyConfigMap(Step next) {
      return new CallBuilder()
          .readConfigMapAsync(
              model.getMetadata().getName(), domainNamespace, createReadResponseStep(next));
    }

    abstract ResponseStep<V1ConfigMap> createReadResponseStep(Step next);

    Step createConfigMap(Step next) {
      return new CallBuilder()
          .createConfigMapAsync(domainNamespace, model, createCreateResponseStep(next));
    }

    abstract ResponseStep<V1ConfigMap> createCreateResponseStep(Step next);

    protected boolean isCompatibleMap(V1ConfigMap existingMap) {
      return VersionHelper.matchesResourceVersion(existingMap.getMetadata(), DOMAIN_V1)
          && COMPARATOR.containsAll(existingMap, this.model);
    }

    void logConfigMapExists() {
      LOGGER.fine(MessageKeys.CM_EXISTS, domainNamespace);
    }
  }

  static FileGroupReader getScriptReader() {
    return scriptReader;
  }

  interface ConfigMapComparator {
    /** Returns true if the actual map contains all of the entries from the expected map. */
    boolean containsAll(V1ConfigMap actual, V1ConfigMap expected);
  }

  static class ConfigMapComparatorImpl implements ConfigMapComparator {
    @Override
    public boolean containsAll(V1ConfigMap actual, V1ConfigMap expected) {
      return actual.getData().entrySet().containsAll(expected.getData().entrySet());
    }
  }

  /**
   * Factory for {@link Step} that creates config map containing sit config
   *
   * @return Step for creating config map containing sit config
   */
  public static Step createSitConfigMapStep(Step next) {
    return new SitConfigMapStep(next);
  }

  static class SitConfigMapStep extends Step {

    SitConfigMapStep(Step next) {
      super(next);
    }

    @Override
    public NextAction apply(Packet packet) {
      DomainPresenceInfo info = packet.getSPI(DomainPresenceInfo.class);
      Domain domain = info.getDomain();

      String result = (String) packet.remove(ProcessingConstants.DOMAIN_INTROSPECTOR_LOG_RESULT);
      // Parse results into separate data files
      Map<String, String> data = parseIntrospectorResult(result);
      LOGGER.fine("================");
      LOGGER.fine(data.toString());
      LOGGER.fine("================");
      String topologyYaml = data.get("topology.yaml");
      if (topologyYaml != null) {
        LOGGER.fine("topology.yaml: " + topologyYaml);
        DomainTopology domainTopology = parseDomainTopologyYaml(topologyYaml);
        WlsDomainConfig wlsDomainConfig = domainTopology.getDomain();
        info.setScan(wlsDomainConfig);
        info.setLastScanTime(new DateTime());
        LOGGER.info(
            MessageKeys.WLS_CONFIGURATION_READ,
            (System.currentTimeMillis() - ((Long) packet.get(JobHelper.START_TIME))),
            wlsDomainConfig);
        SitConfigMapContext context =
            new SitConfigMapContext(
                this,
                domain.getDomainUID(),
                getOperatorNamespace(),
                domain.getMetadata().getNamespace(),
                data);

        return doNext(context.verifyConfigMap(getNext()), packet);
      }

      // TODO: How do we handle no topology?
      return doNext(getNext(), packet);
    }

    private static String getOperatorNamespace() {
      String namespace = System.getenv("OPERATOR_NAMESPACE");
      if (namespace == null) {
        namespace = "default";
      }
      return namespace;
    }
  }

  static class SitConfigMapContext extends ConfigMapContext {
    Map<String, String> data;
    String cmName;

    SitConfigMapContext(
        Step conflictStep,
        String domainUID,
        String operatorNamespace,
        String domainNamespace,
        Map<String, String> data) {
      super(conflictStep, operatorNamespace, domainNamespace);

      this.cmName = getConfigMapName(domainUID);
      this.data = data;
      this.model = createModel(data);
    }

    private V1ConfigMap createModel(Map<String, String> data) {
      return new V1ConfigMap()
          .apiVersion("v1")
          .kind("ConfigMap")
          .metadata(createMetadata(cmName))
          .data(data);
    }

    public static String getConfigMapName(String domainUID) {
      return domainUID + KubernetesConstants.INTROSPECTOR_CONFIG_MAP_NAME_SUFFIX;
    }

    ResponseStep<V1ConfigMap> createReadResponseStep(Step next) {
      return new ReadResponseStep(next);
    }

    class ReadResponseStep extends DefaultResponseStep<V1ConfigMap> {
      ReadResponseStep(Step next) {
        super(next);
      }

      @Override
      public NextAction onSuccess(Packet packet, CallResponse<V1ConfigMap> callResponse) {
        V1ConfigMap existingMap = callResponse.getResult();
        if (existingMap == null) {
          return doNext(createConfigMap(getNext()), packet);
        } else if (isCompatibleMap(existingMap)) {
          logConfigMapExists();
          packet.put(ProcessingConstants.SIT_CONFIG_MAP, existingMap);
          return doNext(packet);
        } else {
          return doNext(updateConfigMap(getNext(), existingMap), packet);
        }
      }
    }

    ResponseStep<V1ConfigMap> createCreateResponseStep(Step next) {
      return new CreateResponseStep(next);
    }

    private class CreateResponseStep extends ResponseStep<V1ConfigMap> {
      CreateResponseStep(Step next) {
        super(next);
      }

      @Override
      public NextAction onFailure(Packet packet, CallResponse<V1ConfigMap> callResponse) {
        return super.onFailure(conflictStep, packet, callResponse);
      }

      @Override
      public NextAction onSuccess(Packet packet, CallResponse<V1ConfigMap> callResponse) {
        LOGGER.info(MessageKeys.CM_CREATED, domainNamespace);
        packet.put(ProcessingConstants.SIT_CONFIG_MAP, callResponse.getResult());
        return doNext(packet);
      }
    }

    ResponseStep<V1ConfigMap> createReplaceResponseStep(Step next) {
      return new ReplaceResponseStep(next);
    }

    private class ReplaceResponseStep extends ResponseStep<V1ConfigMap> {
      ReplaceResponseStep(Step next) {
        super(next);
      }

      @Override
      public NextAction onFailure(Packet packet, CallResponse<V1ConfigMap> callResponse) {
        return super.onFailure(conflictStep, packet, callResponse);
      }

      @Override
      public NextAction onSuccess(Packet packet, CallResponse<V1ConfigMap> callResponse) {
        LOGGER.info(MessageKeys.CM_REPLACED, domainNamespace);
        packet.put(ProcessingConstants.SIT_CONFIG_MAP, callResponse.getResult());
        return doNext(packet);
      }
    }

    Step updateConfigMap(Step next, V1ConfigMap existingConfigMap) {
      return new CallBuilder()
          .replaceConfigMapAsync(
              model.getMetadata().getName(),
              domainNamespace,
              createModel(getCombinedData(existingConfigMap)),
              createReplaceResponseStep(next));
    }

    Map<String, String> getCombinedData(V1ConfigMap existingConfigMap) {
      Map<String, String> updated = existingConfigMap.getData();
      updated.putAll(this.data);
      return updated;
    }
  }

  /**
   * Factory for {@link Step} that deletes introspector config map
   *
   * @param next Next processing step
   * @return Step for deleting introspector config map
   */
  public static Step deleteDomainIntrospectorConfigMapStep(
      String domainUID, String namespace, Step next) {
    return new DeleteIntrospectorConfigMapStep(domainUID, namespace, next);
  }

  private static class DeleteIntrospectorConfigMapStep extends Step {
    private String domainUID;
    private String namespace;

    DeleteIntrospectorConfigMapStep(String domainUID, String namespace, Step next) {
      super(next);
      this.domainUID = domainUID;
      this.namespace = namespace;
    }

    @Override
    public NextAction apply(Packet packet) {
      return doNext(deleteSitConfigMap(getNext()), packet);
    }

    String getConfigMapDeletedMessageKey() {
      return "Domain Introspector config map "
          + SitConfigMapContext.getConfigMapName(this.domainUID)
          + " deleted";
    }

    protected void logConfigMapDeleted() {
      LOGGER.info(getConfigMapDeletedMessageKey());
    }

    private Step deleteSitConfigMap(Step next) {
      logConfigMapDeleted();
      String configMapName = SitConfigMapContext.getConfigMapName(this.domainUID);
      Step step =
          new CallBuilder()
              .deleteConfigMapAsync(
                  configMapName,
                  this.namespace,
                  new V1DeleteOptions(),
                  new DefaultResponseStep<>(next));
      return step;
    }
  }

  static Map<String, String> parseIntrospectorResult(String text) {
    Map<String, String> map = new HashMap<>();
    try (BufferedReader reader = new BufferedReader(new StringReader(text))) {
      String line = reader.readLine();
      while (line != null) {
        if (line.startsWith(">>>") && !line.endsWith("EOF")) {
          // Beginning of file, extract file name
          String filename = extractFilename(line);
          readFile(reader, filename, map);
        }
        line = reader.readLine();
      }
    } catch (IOException exc) {
      // quit
    }

    return map;
  }

  static void readFile(BufferedReader reader, String fileName, Map<String, String> map) {
    StringBuilder stringBuilder = new StringBuilder();
    try {
      String line = reader.readLine();
      while (line != null) {
        if (line.startsWith(">>>") && line.endsWith("EOF")) {
          map.put(fileName, stringBuilder.toString());
          return;
        } else {
          // add line to StringBuilder
          stringBuilder.append(line);
          stringBuilder.append(System.getProperty("line.separator"));
        }
        line = reader.readLine();
      }
    } catch (IOException ioe) {

    }
  }

  static String extractFilename(String line) {
    int lastSlash = line.lastIndexOf('/');
    String fname = line.substring(lastSlash + 1, line.length());
    return fname;
  }

  static DomainTopology parseDomainTopologyYaml(String topologyYaml) {
    ObjectMapper mapper = new ObjectMapper(new YAMLFactory());

    try {
      DomainTopology domainTopology = mapper.readValue(topologyYaml, DomainTopology.class);

      LOGGER.fine(
          ReflectionToStringBuilder.toString(domainTopology, ToStringStyle.MULTI_LINE_STYLE));

      return domainTopology;

    } catch (Exception e) {
      LOGGER.warning("Failed to parse WebLogic Domain topology", e);
    }

    return null;
  }

  public static class DomainTopology {
    private boolean domainValid;
    private WlsDomainConfig domain;

    public boolean getDomainValid() {
      return this.domainValid;
    }

    public void setDomainValid(boolean domainValid) {
      this.domainValid = domainValid;
    }

    public WlsDomainConfig getDomain() {
      this.domain.processDynamicClusters();
      return this.domain;
    }

    public void setDomain(WlsDomainConfig domain) {
      this.domain = domain;
    }
  }
}<|MERGE_RESOLUTION|>--- conflicted
+++ resolved
@@ -84,8 +84,6 @@
           .data(data);
     }
 
-<<<<<<< HEAD
-=======
     private V1ObjectMeta createMetadata() {
       return new V1ObjectMeta()
           .name(KubernetesConstants.DOMAIN_CONFIG_MAP_NAME)
@@ -95,7 +93,6 @@
           .putLabelsItem(LabelConstants.CREATEDBYOPERATOR_LABEL, "true");
     }
 
->>>>>>> c362a466
     private synchronized Map<String, String> loadScriptsFromClasspath() {
       Map<String, String> scripts = scriptReader.loadFilesFromClasspath();
       LOGGER.info(MessageKeys.SCRIPT_LOADED, this.domainNamespace);
@@ -148,14 +145,8 @@
       }
     }
 
-<<<<<<< HEAD
     ResponseStep<V1ConfigMap> createReplaceResponseStep(Step next) {
       return new ReplaceResponseStep(next);
-=======
-    private boolean isCompatibleMap(V1ConfigMap existingMap) {
-      return VersionHelper.matchesResourceVersion(existingMap.getMetadata(), DEFAULT_DOMAIN_VERSION)
-          && COMPARATOR.containsAll(existingMap, this.model);
->>>>>>> c362a466
     }
 
     private class ReplaceResponseStep extends ResponseStep<V1ConfigMap> {
@@ -208,7 +199,7 @@
       return new V1ObjectMeta()
           .name(configMapName)
           .namespace(this.domainNamespace)
-          .putLabelsItem(LabelConstants.RESOURCE_VERSION_LABEL, DOMAIN_V1)
+          .putLabelsItem(LabelConstants.RESOURCE_VERSION_LABEL, DEFAULT_DOMAIN_VERSION)
           .putLabelsItem(LabelConstants.OPERATORNAME_LABEL, operatorNamespace)
           .putLabelsItem(LabelConstants.CREATEDBYOPERATOR_LABEL, "true");
     }
@@ -229,7 +220,7 @@
     abstract ResponseStep<V1ConfigMap> createCreateResponseStep(Step next);
 
     protected boolean isCompatibleMap(V1ConfigMap existingMap) {
-      return VersionHelper.matchesResourceVersion(existingMap.getMetadata(), DOMAIN_V1)
+      return VersionHelper.matchesResourceVersion(existingMap.getMetadata(), DEFAULT_DOMAIN_VERSION)
           && COMPARATOR.containsAll(existingMap, this.model);
     }
 
