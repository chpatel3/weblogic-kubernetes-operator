// Copyright 2017, 2018, Oracle Corporation and/or its affiliates.  All rights reserved.
// Licensed under the Universal Permissive License v 1.0 as shown at
// http://oss.oracle.com/licenses/upl.

package oracle.kubernetes.operator.helpers;

import io.kubernetes.client.models.V1DeleteOptions;
import io.kubernetes.client.models.V1EnvVar;
import io.kubernetes.client.models.V1ObjectMeta;
import io.kubernetes.client.models.V1Pod;
import io.kubernetes.client.models.V1PodSpec;
import java.util.ArrayList;
import java.util.Arrays;
import java.util.Collection;
import java.util.List;
import java.util.Map;
import oracle.kubernetes.operator.DomainStatusUpdater;
import oracle.kubernetes.operator.LabelConstants;
import oracle.kubernetes.operator.PodAwaiterStepFactory;
import oracle.kubernetes.operator.ProcessingConstants;
import oracle.kubernetes.operator.TuningParameters;
import oracle.kubernetes.operator.logging.MessageKeys;
import oracle.kubernetes.operator.steps.DefaultResponseStep;
import oracle.kubernetes.operator.wlsconfig.WlsClusterConfig;
import oracle.kubernetes.operator.wlsconfig.WlsServerConfig;
import oracle.kubernetes.operator.work.Component;
import oracle.kubernetes.operator.work.NextAction;
import oracle.kubernetes.operator.work.Packet;
import oracle.kubernetes.operator.work.Step;
import oracle.kubernetes.weblogic.domain.v1.ServerStartup;

@SuppressWarnings("deprecation")
public class PodHelper {

  private PodHelper() {}

  static class AdminPodStepContext extends PodStepContext {
    private static final String INTERNAL_OPERATOR_CERT_FILE = "internalOperatorCert";
    private static final String INTERNAL_OPERATOR_CERT_ENV = "INTERNAL_OPERATOR_CERT";

    AdminPodStepContext(Step conflictStep, Packet packet) {
      super(conflictStep, packet);

      init();
    }

    @Override
    Integer getPort() {
      return getAsPort();
    }

    @Override
    String getServerName() {
      return getAsName();
    }

    @Override
    Step createNewPod(Step next) {
      return createPod(next);
    }

    @Override
    Step replaceCurrentPod(Step next) {
      return createCyclePodStep(next);
    }

    @Override
    String getPodCreatedMessageKey() {
      return MessageKeys.ADMIN_POD_CREATED;
    }

    @Override
    String getPodExistsMessageKey() {
      return MessageKeys.ADMIN_POD_EXISTS;
    }

    @Override
    String getPodReplacedMessageKey() {
      return MessageKeys.ADMIN_POD_REPLACED;
    }

    @Override
    void updateRestartForNewPod() {
      getExplicitRestartAdmin().set(false);
      getExplicitRestartServers().remove(getServerName());
    }

    @Override
    void updateRestartForReplacedPod() {
      getExplicitRestartAdmin().set(false);
    }

    @Override
    protected boolean isExplicitRestartThisServer() {
      return getExplicitRestartAdmin().get()
          || getExplicitRestartServers().contains(getServerName());
    }

    @Override
    protected V1PodSpec createSpec(TuningParameters tuningParameters) {
      return super.createSpec(tuningParameters).hostname(getPodName());
    }

    @Override
    List<V1EnvVar> getEnvironmentVariables(TuningParameters tuningParameters) {
      List<V1EnvVar> vars = new ArrayList<>();
      addServerEnvVars(vars);
      addEnvVar(vars, INTERNAL_OPERATOR_CERT_ENV, getInternalOperatorCertFile(tuningParameters));
      overrideContainerWeblogicEnvVars(vars);
      doSubstitution(vars);
      return vars;
    }

    private void addServerEnvVars(List<V1EnvVar> vars) {
      getServerStartups()
          .stream()
          .filter(ss -> ss.getServerName().equals(getServerName()))
          .map(ServerStartup::getEnv)
          .flatMap(Collection::stream)
          .forEach(vars::add);
    }

    private String getInternalOperatorCertFile(TuningParameters tuningParameters) {
      return tuningParameters.get(INTERNAL_OPERATOR_CERT_FILE);
    }
  }

  /**
   * Factory for {@link Step} that creates admin server pod
   *
   * @param next Next processing step
   * @return Step for creating admin server pod
   */
  public static Step createAdminPodStep(Step next) {
    return new AdminPodStep(next);
  }

  static class AdminPodStep extends Step {

    AdminPodStep(Step next) {
      super(next);
    }

    @Override
    public NextAction apply(Packet packet) {
      PodStepContext context = new AdminPodStepContext(this, packet);

      return doNext(context.verifyPersistentVolume(context.verifyPod(getNext())), packet);
    }
  }

  static void addToPacket(Packet packet, PodAwaiterStepFactory pw) {
    packet
        .getComponents()
        .put(
            ProcessingConstants.PODWATCHER_COMPONENT_NAME,
            Component.createFor(PodAwaiterStepFactory.class, pw));
  }

  static PodAwaiterStepFactory getPodAwaiterStepFactory(Packet packet) {
    return packet.getSPI(PodAwaiterStepFactory.class);
  }

  /**
   * Factory for {@link Step} that creates managed server pod
   *
   * @param next Next processing step
   * @return Step for creating managed server pod
   */
  public static Step createManagedPodStep(Step next) {
    return new ManagedPodStep(next);
  }

  static class ManagedPodStepContext extends PodStepContext {

    private final WlsServerConfig scan;
    private final WlsClusterConfig cluster;
    private final Packet packet;

    ManagedPodStepContext(Step conflictStep, Packet packet) {
      super(conflictStep, packet);
      this.packet = packet;
      scan = (WlsServerConfig) packet.get(ProcessingConstants.SERVER_SCAN);
      cluster = (WlsClusterConfig) packet.get(ProcessingConstants.CLUSTER_SCAN);

      init();
    }

    @Override
    Integer getPort() {
      return scan.getListenPort();
    }

    @Override
    String getServerName() {
      return scan.getName();
    }

    @Override
    // let the pod rolling step update the pod
    Step replaceCurrentPod(Step next) {
      synchronized (packet) {
        @SuppressWarnings("unchecked")
        Map<String, Step.StepAndPacket> rolling =
            (Map<String, Step.StepAndPacket>) packet.get(ProcessingConstants.SERVERS_TO_ROLL);
        if (rolling != null) {
          rolling.put(
              getServerName(),
              new Step.StepAndPacket(
                  DomainStatusUpdater.createProgressingStep(
                      DomainStatusUpdater.MANAGED_SERVERS_STARTING_PROGRESS_REASON,
                      false,
                      createCyclePodStep(next)),
                  packet.clone()));
        }
      }
      return null;
    }

    @Override
    Step createNewPod(Step next) {
      return DomainStatusUpdater.createProgressingStep(
          DomainStatusUpdater.MANAGED_SERVERS_STARTING_PROGRESS_REASON, false, createPod(next));
    }

    @Override
    void updateRestartForNewPod() {
      getExplicitRestartServers().remove(getServerName());
    }

    @Override
    void updateRestartForReplacedPod() {}

    @Override
    String getPodCreatedMessageKey() {
      return MessageKeys.MANAGED_POD_CREATED;
    }

    @Override
    String getPodExistsMessageKey() {
      return MessageKeys.MANAGED_POD_EXISTS;
    }

    @Override
    protected String getPodReplacedMessageKey() {
      return MessageKeys.MANAGED_POD_REPLACED;
    }

    @Override
    protected boolean isExplicitRestartThisServer() {
      return getExplicitRestartServers().contains(getServerName())
          || (getClusterName() != null && getExplicitRestartClusters().contains(getClusterName()));
    }

    @Override
    protected V1ObjectMeta createMetadata() {
      V1ObjectMeta metadata = super.createMetadata();
      if (getClusterName() != null) {
        metadata.putLabelsItem(LabelConstants.CLUSTERNAME_LABEL, getClusterName());
      }
      return metadata;
    }

    private String getClusterName() {
      return cluster == null ? null : cluster.getClusterName();
    }

    @Override
    protected List<String> getContainerCommand() {
      List<String> command = new ArrayList<>(super.getContainerCommand());
      command.addAll(Arrays.asList(getAsName(), String.valueOf(getAsPort())));
      return command;
    }

    @Override
    @SuppressWarnings("unchecked")
    List<V1EnvVar> getEnvironmentVariables(TuningParameters tuningParameters) {
      List<V1EnvVar> envVars = (List<V1EnvVar>) packet.get(ProcessingConstants.ENVVARS);

      List<V1EnvVar> vars = new ArrayList<>();
      if (envVars != null) {
        vars.addAll(envVars);
      }
      overrideContainerWeblogicEnvVars(vars);
      doSubstitution(vars);
      return vars;
    }
  }

<<<<<<< HEAD
  // Override the weblogic domain and admin server related environment variables that
  // come for free with the WLS docker container with the correct values.
  private static void overrideContainerWeblogicEnvVars(DomainSpec spec, String serverName, V1Container container) {
    // get the EnvVar that are externally specified
    List<V1EnvVar> envList = container.getEnv();
    String domainName = spec.getDomainName();
    String domainHome = "/shared/domain/" + domainName;
    String asName  = spec.getAsName();
    String asPort  = spec.getAsPort().toString();

    // Override the domain name, domain directory, admin server name and admin server port.
    addEnvVar(container, "DOMAIN_NAME", domainName);
    addEnvVar(container, "DOMAIN_HOME", domainHome);
    addEnvVar(container, "ADMIN_NAME", asName);
    addEnvVar(container, "ADMIN_PORT", asPort);
    addEnvVar(container, "SERVER_NAME", serverName);
    // Hide the admin account's user name and password.
    // Note: need to use null v.s. "" since if you upload a "" to kubectl then download it,
    // it comes back as a null and V1EnvVar.equals returns false even though it's supposed to
    // be the same value.
    // Regardless, the pod ends up with an empty string as the value (v.s. thinking that
    // the environment variable hasn't been set), so it honors the value (instead of using
    // the default, e.g. 'weblogic' for the user name).
    addEnvVar(container, "ADMIN_USERNAME", null);
    addEnvVar(container, "ADMIN_PASSWORD", null);

    // resolve tokens in externally specified env that refers to internal env via $(XXX)
    for (V1EnvVar ev : envList) {
      String oldValue = ev.getValue();
      if (oldValue == null) continue;
      String newValue = oldValue.replace("$(DOMAIN_NAME)", domainName);
      newValue = newValue.replace("$(DOMAIN_HOME)", domainHome);
      newValue = newValue.replace("$(ADMIN_NAME)", asName);
      newValue = newValue.replace("$(ADMIN_PORT)", asPort);
      newValue = newValue.replace("$(SERVER_NAME)", serverName);
      if (!(oldValue.equals(newValue))) ev.setValue(newValue);
    }

  }
=======
  static class ManagedPodStep extends Step {
    ManagedPodStep(Step next) {
      super(next);
    }

    @Override
    public NextAction apply(Packet packet) {
      ManagedPodStepContext context = new ManagedPodStepContext(this, packet);
>>>>>>> d5083d76

      return doNext(context.verifyPod(getNext()), packet);
    }
  }

  /**
   * Factory for {@link Step} that deletes server pod
   *
   * @param sko Server Kubernetes Objects
   * @param next Next processing step
   * @return Step for deleting server pod
   */
  public static Step deletePodStep(ServerKubernetesObjects sko, Step next) {
    return new DeletePodStep(sko, next);
  }

  private static class DeletePodStep extends Step {
    private final ServerKubernetesObjects sko;

    DeletePodStep(ServerKubernetesObjects sko, Step next) {
      super(next);
      this.sko = sko;
    }

    @Override
    public NextAction apply(Packet packet) {
      DomainPresenceInfo info = packet.getSPI(DomainPresenceInfo.class);
      V1Pod oldPod = removePodFromRecord();

      if (oldPod != null) {
        String name = oldPod.getMetadata().getName();
        return doNext(deletePod(name, info.getNamespace(), getNext()), packet);
      } else {
        return doNext(packet);
      }
    }

    // Set pod to null so that watcher doesn't try to recreate pod
    private V1Pod removePodFromRecord() {
      return sko.getPod().getAndSet(null);
    }

    private Step deletePod(String name, String namespace, Step next) {
      V1DeleteOptions deleteOptions = new V1DeleteOptions();
      return new CallBuilder()
          .deletePodAsync(name, namespace, deleteOptions, new DefaultResponseStep<>(next));
    }
  }
}<|MERGE_RESOLUTION|>--- conflicted
+++ resolved
@@ -287,47 +287,6 @@
     }
   }
 
-<<<<<<< HEAD
-  // Override the weblogic domain and admin server related environment variables that
-  // come for free with the WLS docker container with the correct values.
-  private static void overrideContainerWeblogicEnvVars(DomainSpec spec, String serverName, V1Container container) {
-    // get the EnvVar that are externally specified
-    List<V1EnvVar> envList = container.getEnv();
-    String domainName = spec.getDomainName();
-    String domainHome = "/shared/domain/" + domainName;
-    String asName  = spec.getAsName();
-    String asPort  = spec.getAsPort().toString();
-
-    // Override the domain name, domain directory, admin server name and admin server port.
-    addEnvVar(container, "DOMAIN_NAME", domainName);
-    addEnvVar(container, "DOMAIN_HOME", domainHome);
-    addEnvVar(container, "ADMIN_NAME", asName);
-    addEnvVar(container, "ADMIN_PORT", asPort);
-    addEnvVar(container, "SERVER_NAME", serverName);
-    // Hide the admin account's user name and password.
-    // Note: need to use null v.s. "" since if you upload a "" to kubectl then download it,
-    // it comes back as a null and V1EnvVar.equals returns false even though it's supposed to
-    // be the same value.
-    // Regardless, the pod ends up with an empty string as the value (v.s. thinking that
-    // the environment variable hasn't been set), so it honors the value (instead of using
-    // the default, e.g. 'weblogic' for the user name).
-    addEnvVar(container, "ADMIN_USERNAME", null);
-    addEnvVar(container, "ADMIN_PASSWORD", null);
-
-    // resolve tokens in externally specified env that refers to internal env via $(XXX)
-    for (V1EnvVar ev : envList) {
-      String oldValue = ev.getValue();
-      if (oldValue == null) continue;
-      String newValue = oldValue.replace("$(DOMAIN_NAME)", domainName);
-      newValue = newValue.replace("$(DOMAIN_HOME)", domainHome);
-      newValue = newValue.replace("$(ADMIN_NAME)", asName);
-      newValue = newValue.replace("$(ADMIN_PORT)", asPort);
-      newValue = newValue.replace("$(SERVER_NAME)", serverName);
-      if (!(oldValue.equals(newValue))) ev.setValue(newValue);
-    }
-
-  }
-=======
   static class ManagedPodStep extends Step {
     ManagedPodStep(Step next) {
       super(next);
@@ -336,7 +295,6 @@
     @Override
     public NextAction apply(Packet packet) {
       ManagedPodStepContext context = new ManagedPodStepContext(this, packet);
->>>>>>> d5083d76
 
       return doNext(context.verifyPod(getNext()), packet);
     }
