// Copyright 2017, 2018, Oracle Corporation and/or its affiliates.  All rights reserved.
// Licensed under the Universal Permissive License v 1.0 as shown at
// http://oss.oracle.com/licenses/upl.

package oracle.kubernetes.operator.steps;

import java.util.ArrayList;
import java.util.Collection;
import java.util.Map;
import oracle.kubernetes.operator.ProcessingConstants;
import oracle.kubernetes.operator.helpers.DomainPresenceInfo;
<<<<<<< HEAD
=======
import oracle.kubernetes.operator.helpers.IngressHelper;
import oracle.kubernetes.operator.helpers.Scan;
import oracle.kubernetes.operator.helpers.ScanCache;
>>>>>>> dce15b7d
import oracle.kubernetes.operator.helpers.ServiceHelper;
import oracle.kubernetes.operator.wlsconfig.WlsClusterConfig;
import oracle.kubernetes.operator.wlsconfig.WlsDomainConfig;
import oracle.kubernetes.operator.wlsconfig.WlsServerConfig;
import oracle.kubernetes.operator.work.NextAction;
import oracle.kubernetes.operator.work.Packet;
import oracle.kubernetes.operator.work.Step;

public class ClusterServicesStep extends Step {
  private final DomainPresenceInfo info;

  public ClusterServicesStep(DomainPresenceInfo info, Step next) {
    super(next);
    this.info = info;
  }

  @Override
  public NextAction apply(Packet packet) {
    Collection<StepAndPacket> startDetails = new ArrayList<>();

    // Add cluster services
    Scan scan = ScanCache.INSTANCE.lookupScan(info.getNamespace(), info.getDomainUID());
    WlsDomainConfig config = scan != null ? scan.getWlsDomainConfig() : null;
    if (config != null) {
      for (Map.Entry<String, WlsClusterConfig> entry : config.getClusterConfigs().entrySet()) {
        Packet p = packet.clone();
        WlsClusterConfig clusterConfig = entry.getValue();
        p.put(ProcessingConstants.CLUSTER_NAME, clusterConfig.getClusterName());
        for (WlsServerConfig serverConfig : clusterConfig.getServerConfigs()) {
          p.put(ProcessingConstants.PORT, serverConfig.getListenPort());
          break;
        }

        startDetails.add(new StepAndPacket(ServiceHelper.createForClusterStep(null), p));
      }
    }

    if (startDetails.isEmpty()) {
      return doNext(packet);
    }
    return doForkJoin(getNext(), packet, startDetails);
  }
}<|MERGE_RESOLUTION|>--- conflicted
+++ resolved
@@ -9,12 +9,8 @@
 import java.util.Map;
 import oracle.kubernetes.operator.ProcessingConstants;
 import oracle.kubernetes.operator.helpers.DomainPresenceInfo;
-<<<<<<< HEAD
-=======
-import oracle.kubernetes.operator.helpers.IngressHelper;
 import oracle.kubernetes.operator.helpers.Scan;
 import oracle.kubernetes.operator.helpers.ScanCache;
->>>>>>> dce15b7d
 import oracle.kubernetes.operator.helpers.ServiceHelper;
 import oracle.kubernetes.operator.wlsconfig.WlsClusterConfig;
 import oracle.kubernetes.operator.wlsconfig.WlsDomainConfig;
@@ -48,7 +44,9 @@
           break;
         }
 
-        startDetails.add(new StepAndPacket(ServiceHelper.createForClusterStep(null), p));
+        startDetails.add(
+            new StepAndPacket(
+                ServiceHelper.createForClusterStep(null), p));
       }
     }
 
