// Copyright 2018, Oracle Corporation and/or its affiliates.  All rights reserved.
// Licensed under the Universal Permissive License v 1.0 as shown at
// http://oss.oracle.com/licenses/upl.

package oracle.kubernetes.operator;

import com.google.common.base.Strings;
import java.util.concurrent.ScheduledFuture;
import oracle.kubernetes.operator.helpers.DomainPresenceInfo;
import oracle.kubernetes.weblogic.domain.v1.DomainSpec;

class DomainPresenceControl {

  // This method fills in null values which would interfere with the general DomainSpec.equals()
  // method
  static void normalizeDomainSpec(DomainSpec spec) {
    normalizeImage(spec);
    normalizeImagePullPolicy(spec);
    normalizeStartupControl(spec);
    normalizeIncludeServerOutInPodLog(spec);
  }

  private static void normalizeImage(DomainSpec spec) {
    if (Strings.isNullOrEmpty(spec.getImage())) spec.setImage(KubernetesConstants.DEFAULT_IMAGE);
  }

  private static void normalizeImagePullPolicy(DomainSpec spec) {
    if (Strings.isNullOrEmpty(spec.getImagePullPolicy())) {
      spec.setImagePullPolicy(
          (spec.getImage().endsWith(KubernetesConstants.LATEST_IMAGE_SUFFIX))
              ? KubernetesConstants.ALWAYS_IMAGEPULLPOLICY
              : KubernetesConstants.IFNOTPRESENT_IMAGEPULLPOLICY);
    }
  }

  private static void normalizeStartupControl(DomainSpec spec) {
    if (Strings.isNullOrEmpty(spec.getStartupControl()))
      spec.setStartupControl(StartupControlConstants.AUTO_STARTUPCONTROL);
  }

<<<<<<< HEAD
  private static boolean isNotDefined(String value) {
    return value == null || value.length() == 0;
  }

  private static void normalizeIncludeServerOutInPodLog(DomainSpec spec) {
    if (isNotDefined(spec.getIncludeServerOutInPodLog())) {
      spec.setIncludeServerOutInPodLog(KubernetesConstants.DEFAULT_INCLUDE_SERVER_OUT_IN_POD_LOG);
    }
  }

=======
>>>>>>> edeab0c4
  static void cancelDomainStatusUpdating(DomainPresenceInfo info) {
    ScheduledFuture<?> statusUpdater = info.getStatusUpdater().getAndSet(null);
    if (statusUpdater != null) {
      statusUpdater.cancel(true);
    }
  }
}<|MERGE_RESOLUTION|>--- conflicted
+++ resolved
@@ -17,7 +17,6 @@
     normalizeImage(spec);
     normalizeImagePullPolicy(spec);
     normalizeStartupControl(spec);
-    normalizeIncludeServerOutInPodLog(spec);
   }
 
   private static void normalizeImage(DomainSpec spec) {
@@ -38,19 +37,6 @@
       spec.setStartupControl(StartupControlConstants.AUTO_STARTUPCONTROL);
   }
 
-<<<<<<< HEAD
-  private static boolean isNotDefined(String value) {
-    return value == null || value.length() == 0;
-  }
-
-  private static void normalizeIncludeServerOutInPodLog(DomainSpec spec) {
-    if (isNotDefined(spec.getIncludeServerOutInPodLog())) {
-      spec.setIncludeServerOutInPodLog(KubernetesConstants.DEFAULT_INCLUDE_SERVER_OUT_IN_POD_LOG);
-    }
-  }
-
-=======
->>>>>>> edeab0c4
   static void cancelDomainStatusUpdating(DomainPresenceInfo info) {
     ScheduledFuture<?> statusUpdater = info.getStatusUpdater().getAndSet(null);
     if (statusUpdater != null) {
