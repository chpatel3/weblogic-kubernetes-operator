--- conflicted
+++ resolved
@@ -674,20 +674,6 @@
     LOGGER.exiting();
   }
 
-<<<<<<< HEAD
-  // pre-conditions: DomainPresenceInfo SPI
-  // "principal"
-  private static Step bringAdminServerUp(Step next) {
-    Step adminServerPodStep =
-        PodHelper.createAdminPodStep(
-            new BeforeAdminServiceStep(ServiceHelper.createForServerStep(next)));
-
-    if (enableDomainInstrospectorJob) {
-      adminServerPodStep = JobHelper.createDomainIntrospectorJobStep(adminServerPodStep);
-    }
-
-    return new ListPersistentVolumeClaimStep(adminServerPodStep);
-=======
   static Step.StepAndPacket createDomainUpPlan(DomainPresenceInfo info, String ns) {
     PodWatcher pw = podWatchers.get(ns);
     Step managedServerStrategy =
@@ -707,22 +693,30 @@
     p.put(ProcessingConstants.PRINCIPAL, principal);
 
     return new Step.StepAndPacket(strategy, p);
->>>>>>> 590f7b68
   }
 
   // pre-conditions: DomainPresenceInfo SPI
   // "principal"
   private static Step bringAdminServerUp(DomainPresenceInfo info, Step next) {
-    return StorageHelper.insertStorageSteps(
-        info,
-        Step.chain(
-            new ListPersistentVolumeClaimStep(null),
-            PodHelper.createAdminPodStep(null),
-            new BeforeAdminServiceStep(null),
-            ServiceHelper.createForServerStep(null),
-            new WatchPodReadyAdminStep(podWatchers, null),
-            WlsRetriever.readConfigStep(null),
-            new ExternalAdminChannelsStep(next)));
+    return StorageHelper.insertStorageSteps(info, Step.chain(bringAdminServerUpSteps(next)));
+  }
+
+  private static Step[] bringAdminServerUpSteps(Step next) {
+    ArrayList<Step> resources = new ArrayList<>();
+    resources.add(new ListPersistentVolumeClaimStep(null));
+
+    if (enableDomainInstrospectorJob) {
+      resources.add(JobHelper.createDomainIntrospectorJobStep(PodHelper.createAdminPodStep(null)));
+    } else {
+      resources.add(PodHelper.createAdminPodStep(null));
+    }
+
+    resources.add(new BeforeAdminServiceStep(null));
+    resources.add(ServiceHelper.createForServerStep(null));
+    resources.add(new WatchPodReadyAdminStep(podWatchers, null));
+    resources.add(WlsRetriever.readConfigStep(null));
+    resources.add(new ExternalAdminChannelsStep(next));
+    return resources.toArray(new Step[0]);
   }
 
   private static Step bringManagedServersUp(Step next) {
