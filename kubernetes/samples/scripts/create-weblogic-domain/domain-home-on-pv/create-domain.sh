#!/usr/bin/env bash
# Copyright 2018, Oracle Corporation and/or its affiliates.  All rights reserved.
# Licensed under the Universal Permissive License v 1.0 as shown at http://oss.oracle.com/licenses/upl.
#
# Description
#  This sample script creates a WebLogic domain home on an existing PV/PVC, and generates the domain custom resource
#  yaml file, which can be used to restart the Kubernetes artifacts of the corresponding domain.
#
#  The domain creation inputs can be customized by editing create-domain-inputs.yaml
#
#  The following pre-requisites must be handled prior to running this script:
#    * The kubernetes namespace must already be created
#    * The kubernetes secrets 'username' and 'password' of the admin account have been created in the namespace
#    * The host directory that will be used as the persistent volume must already exist
#      and have the appropriate file permissions set.
#    * The kubernetes persisitent volume must already be created
#    * The kubernetes persisitent volume claim must already be created
#

# Initialize
script="${BASH_SOURCE[0]}"
scriptDir="$( cd "$( dirname "${script}" )" && pwd )"
source ${scriptDir}/../../common/utility.sh
source ${scriptDir}/../../common/validate.sh

function usage {
  echo usage: ${script} -o dir -i file [-e] [-v] [-h]
  echo "  -i Parameter inputs file, must be specified."
  echo "  -o Ouput directory for the generated yaml files, must be specified."
  echo "  -e Also create the resources in the generated yaml files, optional."
  echo "  -v Validate the existence of persistentVolumeClaim, optional."
  echo "  -h Help"
  exit $1
}

#
# Parse the command line options
#
doValidation=false
executeIt=false
while getopts "evhi:o:" opt; do
  case $opt in
    i) valuesInputFile="${OPTARG}"
    ;;
    o) outputDir="${OPTARG}"
    ;;
    v) doValidation=true
    ;;
    e) executeIt=true
    ;;
    h) usage 0
    ;;
    *) usage 1
    ;;
  esac
done

if [ -z ${valuesInputFile} ]; then
  echo "${script}: -i must be specified."
  missingRequiredOption="true"
fi

if [ -z ${outputDir} ]; then
  echo "${script}: -o must be specified."
  missingRequiredOption="true"
fi

if [ "${missingRequiredOption}" == "true" ]; then
  usage 1
fi

#
# Function to initialize and validate the output directory
# for the generated yaml files for this domain.
#
function initAndValidateOutputDir {
  domainOutputDir="${outputDir}/weblogic-domains/${domainUID}"
  # Create a directory for this domain's output files
  mkdir -p ${domainOutputDir}

  validateOutputDir \
    ${domainOutputDir} \
    ${valuesInputFile} \
    create-domain-inputs.yaml \
    create-domain-job.yaml \
    delete-domain-job.yaml \
    domain.yaml
}

#
# Function to validate the domain secret
#
function validateDomainSecret {
  # Verify the secret exists
  validateSecretExists ${weblogicCredentialsSecretName} ${namespace}
  failIfValidationErrors

  # Verify the secret contains a username
  SECRET=`kubectl get secret ${weblogicCredentialsSecretName} -n ${namespace} -o jsonpath='{.data}'| grep username: | wc | awk ' { print $1; }'`
  if [ "${SECRET}" != "1" ]; then
    validationError "The domain secret ${weblogicCredentialsSecretName} in namespace ${namespace} does contain a username"
  fi

  # Verify the secret contains a password
  SECRET=`kubectl get secret ${weblogicCredentialsSecretName} -n ${namespace} -o jsonpath='{.data}'| grep password: | wc | awk ' { print $1; }'`
  if [ "${SECRET}" != "1" ]; then
    validationError "The domain secret ${weblogicCredentialsSecretName} in namespace ${namespace} does contain a password"
  fi
  failIfValidationErrors
}

#
# Function to validate the weblogic image pull policy
#
function validateWeblogicImagePullPolicy {
  if [ ! -z ${imagePullPolicy} ]; then
    case ${imagePullPolicy} in
      "IfNotPresent")
      ;;
      "Always")
      ;;
      "Never")
      ;;
      *)
        validationError "Invalid value for imagePullPolicy: ${imagePullPolicy}. Valid values are IfNotPresent, Always, and Never."
      ;;
    esac
  else
    # Set the default
    imagePullPolicy="IfNotPresent"
  fi
  failIfValidationErrors
}

#
# Function to validate the weblogic image pull secret name
#
function validateWeblogicImagePullSecretName {
  if [ ! -z ${imagePullSecretName} ]; then
    validateLowerCase imagePullSecretName ${imagePullSecretName}
    imagePullSecretPrefix=""
    if [ "${generateOnly}" = false ]; then
      validateWeblogicImagePullSecret
    fi
  else
    # Set name blank when not specified, and comment out the yaml
    imagePullSecretName=""
    imagePullSecretPrefix="#"
  fi
}

#
# Function to validate a kubernetes secret exists
# $1 - the name of the secret
# $2 - namespace
function validateSecretExists {
  echo "Checking to see if the secret ${1} exists in namespace ${2}"
  local SECRET=`kubectl get secret ${1} -n ${2} | grep ${1} | wc | awk ' { print $1; }'`
  if [ "${SECRET}" != "1" ]; then
    validationError "The secret ${1} was not found in namespace ${2}"
  fi
}

#
# Function to validate the weblogic image pull secret exists
#
function validateWeblogicImagePullSecret {
  # The kubernetes secret for pulling images from the docker store is optional.
  # If it was specified, make sure it exists.
  validateSecretExists ${imagePullSecretName} ${namespace}
  failIfValidationErrors
}

#
#
# Function to validate the domain's persistent volume claim has been created
#
function validateDomainPVC {
  # Check if the persistent volume claim is already available
  checkPvcExists ${persistentVolumeClaimName} ${namespace}
  if [ "${PVC_EXISTS}" = "false" ]; then
    validationError "The domain persistent volume claim ${persistentVolumeClaimName} does not exist in namespace ${namespace}"
  fi
  failIfValidationErrors
}

#
# Function to setup the environment to run the create domain job
#
function initialize {

  # Validate the required files exist
  validateErrors=false

  validateKubectlAvailable

  if [ -z "${valuesInputFile}" ]; then
    validationError "You must use the -i option to specify the name of the inputs parameter file (a modified copy of kubernetes/samples/scripts/create-weblogic-domain/domain-home-on-pv/create-domain-inputs.yaml)."
  else
    if [ ! -f ${valuesInputFile} ]; then
      validationError "Unable to locate the input parameters file ${valuesInputFile}"
    fi
  fi

  if [ -z "${outputDir}" ]; then
    validationError "You must use the -o option to specify the name of an existing directory to store the generated yaml files in."
  fi

  createJobInput="${scriptDir}/create-domain-job-template.yaml"
  if [ ! -f ${createJobInput} ]; then
    validationError "The template file ${createJobInput} for creating a WebLogic domain was not found"
  fi

  deleteJobInput="${scriptDir}/delete-domain-job-template.yaml"
  if [ ! -f ${deleteJobInput} ]; then
    validationError "The template file ${deleteJobInput} for deleting a WebLogic domain_home folder was not found"
  fi

  dcrInput="${scriptDir}/domain-template.yaml"
  if [ ! -f ${dcrInput} ]; then
    validationError "The template file ${dcrInput} for creating the domain custom resource was not found"
  fi

  failIfValidationErrors

  # Parse the commonn inputs file
  parseCommonInputs

  validateInputParamsSpecified \
    adminServerName \
    domainUID \
    clusterName \
    managedServerNameBase \
    weblogicCredentialsSecretName \
    namespace \
    t3PublicAddress \
    includeServerOutInPodLog \
    version 

  validateIntegerInputParamsSpecified \
    adminPort \
    configuredManagedServerCount \
    initialManagedServerReplicas \
    managedServerPort \
    t3ChannelPort \
    adminNodePort 

  validateBooleanInputParamsSpecified \
    productionModeEnabled \
    exposeAdminT3Channel \
    exposeAdminNodePort \
    includeServerOutInPodLog

  export requiredInputsVersion="create-weblogic-sample-domain-inputs-v1"
  validateVersion 

  validateDomainUid
  validateNamespace
  validateAdminServerName
  validateManagedServerNameBase
  validateClusterName
  validateWeblogicCredentialsSecretName
  validateWeblogicImagePullPolicy
  validateWeblogicImagePullSecretName
  initAndValidateOutputDir
  validateServerStartPolicy
  validateClusterType
  failIfValidationErrors
}


#
# Function to generate the yaml files for creating a domain
#
function createYamlFiles {

  # Make sure the output directory has a copy of the inputs file.
  # The user can either pre-create the output directory, put the inputs
  # file there, and create the domain from it, or the user can put the
  # inputs file some place else and let this script create the output directory
  # (if needed) and copy the inputs file there.
  copyInputsFileToOutputDirectory ${valuesInputFile} "${domainOutputDir}/create-domain-inputs.yaml"

  createJobOutput="${domainOutputDir}/create-domain-job.yaml"
  deleteJobOutput="${domainOutputDir}/delete-domain-job.yaml"
  dcrOutput="${domainOutputDir}/domain.yaml"

  enabledPrefix=""     # uncomment the feature
  disabledPrefix="# "  # comment out the feature

  domainName=${domainUID}

  # Use the default value if not defined.
  if [ -z "${domainPVMountPath}" ]; then
    domainPVMountPath="/shared"
  fi

  if [ -z "${logHome}" ]; then
    logHome="${domainPVMountPath}/logs/${domainUID}"
  fi

  # Use the default value if not defined.
  if [ -z "${createDomainScriptsMountPath}" ]; then
    createDomainScriptsMountPath="/u01/weblogic"
  fi

  # Use the default value if not defined.
  if [ -z "${createDomainScriptName}" ]; then
    createDomainScriptName="create-domain-job.sh"
  fi

  # Use the default value if not defined.
  if [ -z "${persistentVolumeClaimName}" ]; then
    persistentVolumeClaimName=weblogic-sample-domain-pvc
  fi

  # Must escape the ':' value in image for sed to properly parse and replace
  image=$(echo ${image} | sed -e "s/\:/\\\:/g")

  # Generate the yaml to create the kubernetes job that will create the weblogic domain
  echo Generating ${createJobOutput}

  cp ${createJobInput} ${createJobOutput}
  sed -i -e "s:%NAMESPACE%:$namespace:g" ${createJobOutput}
  sed -i -e "s:%WEBLOGIC_CREDENTIALS_SECRET_NAME%:${weblogicCredentialsSecretName}:g" ${createJobOutput}
  sed -i -e "s:%WEBLOGIC_IMAGE%:${image}:g" ${createJobOutput}
  sed -i -e "s:%WEBLOGIC_IMAGE_PULL_POLICY%:${imagePullPolicy}:g" ${createJobOutput}
  sed -i -e "s:%WEBLOGIC_IMAGE_PULL_SECRET_NAME%:${imagePullSecretName}:g" ${createJobOutput}
  sed -i -e "s:%WEBLOGIC_IMAGE_PULL_SECRET_PREFIX%:${imagePullSecretPrefix}:g" ${createJobOutput}
  sed -i -e "s:%DOMAIN_UID%:${domainUID}:g" ${createJobOutput}
  sed -i -e "s:%DOMAIN_NAME%:${domainName}:g" ${createJobOutput}
  sed -i -e "s:%DOMAIN_HOME%:${domainHome}:g" ${createJobOutput}
  sed -i -e "s:%PRODUCTION_MODE_ENABLED%:${productionModeEnabled}:g" ${createJobOutput}
  sed -i -e "s:%ADMIN_SERVER_NAME%:${adminServerName}:g" ${createJobOutput}
  sed -i -e "s:%ADMIN_SERVER_NAME_SVC%:${adminServerNameSVC}:g" ${createJobOutput}
  sed -i -e "s:%ADMIN_PORT%:${adminPort}:g" ${createJobOutput}
  sed -i -e "s:%CONFIGURED_MANAGED_SERVER_COUNT%:${configuredManagedServerCount}:g" ${createJobOutput}
  sed -i -e "s:%MANAGED_SERVER_NAME_BASE%:${managedServerNameBase}:g" ${createJobOutput}
  sed -i -e "s:%MANAGED_SERVER_NAME_BASE_SVC%:${managedServerNameBaseSVC}:g" ${createJobOutput}
  sed -i -e "s:%MANAGED_SERVER_PORT%:${managedServerPort}:g" ${createJobOutput}
  sed -i -e "s:%T3_CHANNEL_PORT%:${t3ChannelPort}:g" ${createJobOutput}
  sed -i -e "s:%T3_PUBLIC_ADDRESS%:${t3PublicAddress}:g" ${createJobOutput}
  sed -i -e "s:%CLUSTER_NAME%:${clusterName}:g" ${createJobOutput}
  sed -i -e "s:%CLUSTER_TYPE%:${clusterType}:g" ${createJobOutput}
  sed -i -e "s:%DOMAIN_PVC_NAME%:${persistentVolumeClaimName}:g" ${createJobOutput}
  sed -i -e "s:%DOMAIN_ROOT_DIR%:${domainPVMountPath}:g" ${createJobOutput}
  sed -i -e "s:%CREATE_DOMAIN_SCRIPT_DIR%:${createDomainScriptsMountPath}:g" ${createJobOutput}
  sed -i -e "s:%CREATE_DOMAIN_SCRIPT%:${createDomainScriptName}:g" ${createJobOutput}

  # Generate the yaml to create the kubernetes job that will delete the weblogic domain_home folder
  echo Generating ${deleteJobOutput}

  cp ${deleteJobInput} ${deleteJobOutput}
  sed -i -e "s:%NAMESPACE%:$namespace:g" ${deleteJobOutput}
  sed -i -e "s:%WEBLOGIC_IMAGE%:${image}:g" ${deleteJobOutput}
  sed -i -e "s:%WEBLOGIC_IMAGE_PULL_POLICY%:${imagePullPolicy}:g" ${deleteJobOutput}
  sed -i -e "s:%WEBLOGIC_CREDENTIALS_SECRET_NAME%:${weblogicCredentialsSecretName}:g" ${deleteJobOutput}
  sed -i -e "s:%WEBLOGIC_IMAGE_PULL_SECRET_NAME%:${imagePullSecretName}:g" ${deleteJobOutput}
  sed -i -e "s:%WEBLOGIC_IMAGE_PULL_SECRET_PREFIX%:${imagePullSecretPrefix}:g" ${deleteJobOutput}
  sed -i -e "s:%DOMAIN_UID%:${domainUID}:g" ${deleteJobOutput}
  sed -i -e "s:%DOMAIN_NAME%:${domainName}:g" ${deleteJobOutput}
  sed -i -e "s:%DOMAIN_HOME%:${domainHome}:g" ${deleteJobOutput}
  sed -i -e "s:%DOMAIN_PVC_NAME%:${persistentVolumeClaimName}:g" ${deleteJobOutput}
  sed -i -e "s:%DOMAIN_ROOT_DIR%:${domainPVMountPath}:g" ${deleteJobOutput}

  # Generate the yaml to create the domain custom resource
  echo Generating ${dcrOutput}

  if [ "${exposeAdminT3Channel}" = true ]; then
    exposeAdminT3ChannelPrefix="${enabledPrefix}"
  else
    exposeAdminT3ChannelPrefix="${disabledPrefix}"
  fi

  if [ "${exposeAdminNodePort}" = true ]; then
    exposeAdminNodePortPrefix="${enabledPrefix}"
  else
    exposeAdminNodePortPrefix="${disabledPrefix}"
  fi

  cp ${dcrInput} ${dcrOutput}
  sed -i -e "s:%NAMESPACE%:$namespace:g" ${dcrOutput}
  sed -i -e "s:%WEBLOGIC_CREDENTIALS_SECRET_NAME%:${weblogicCredentialsSecretName}:g" ${dcrOutput}
  sed -i -e "s:%WEBLOGIC_IMAGE_PULL_SECRET_PREFIX%:${imagePullSecretPrefix}:g" ${dcrOutput}
  sed -i -e "s:%DOMAIN_UID%:${domainUID}:g" ${dcrOutput}
  sed -i -e "s:%DOMAIN_NAME%:${domainName}:g" ${dcrOutput}
  sed -i -e "s:%DOMAIN_HOME%:${domainHome}:g" ${dcrOutput}
  sed -i -e "s:%ADMIN_SERVER_NAME%:${adminServerName}:g" ${dcrOutput}
  sed -i -e "s:%WEBLOGIC_IMAGE%:${image}:g" ${dcrOutput}
  sed -i -e "s:%WEBLOGIC_IMAGE_PULL_POLICY%:${imagePullPolicy}:g" ${dcrOutput}
  sed -i -e "s:%WEBLOGIC_IMAGE_PULL_SECRET_NAME%:${imagePullSecretName}:g" ${dcrOutput}
  sed -i -e "s:%ADMIN_PORT%:${adminPort}:g" ${dcrOutput}
  sed -i -e "s:%INITIAL_MANAGED_SERVER_REPLICAS%:${initialManagedServerReplicas}:g" ${dcrOutput}
  sed -i -e "s:%EXPOSE_T3_CHANNEL_PREFIX%:${exposeAdminT3ChannelPrefix}:g" ${dcrOutput}
  sed -i -e "s:%CLUSTER_NAME%:${clusterName}:g" ${dcrOutput}
  sed -i -e "s:%EXPOSE_ADMIN_PORT_PREFIX%:${exposeAdminNodePortPrefix}:g" ${dcrOutput}
  sed -i -e "s:%ADMIN_NODE_PORT%:${adminNodePort}:g" ${dcrOutput}
  sed -i -e "s:%JAVA_OPTIONS%:${javaOptions}:g" ${dcrOutput}
  sed -i -e "s:%SERVER_START_POLICY%:${serverStartPolicy}:g" ${dcrOutput}
  sed -i -e "s:%LOG_HOME%:${logHome}:g" ${dcrOutput}
  sed -i -e "s:%INCLUDE_SERVER_OUT_IN_POD_LOG%:${includeServerOutInPodLog}:g" ${dcrOutput}
  sed -i -e "s:%DOMAIN_PVC_NAME%:${persistentVolumeClaimName}:g" ${dcrOutput}
 
  # Remove any "...yaml-e" files left over from running sed
  rm -f ${domainOutputDir}/*.yaml-e
}

# create domain configmap using what is in the createDomainFilesDir
function createDomainConfigmap {
  # Use the default files if createDomainFilesDir is not specified
  if [ -z "${createDomainFilesDir}" ]; then
    createDomainFilesDir=${scriptDir}/wlst
  elif [[ ! ${createDomainFilesDir} == /* ]]; then
    createDomainFilesDir=${scriptDir}/${createDomainFilesDir}
  fi

  # customize the files with domain information
  externalFilesTmpDir=$domainOutputDir/tmp
  mkdir -p $externalFilesTmpDir
  cp ${createDomainFilesDir}/* ${externalFilesTmpDir}/
  if [ -d "${scriptDir}/common" ]; then
    cp ${scriptDir}/common/* ${externalFilesTmpDir}/
  fi
  cp ${domainOutputDir}/create-domain-inputs.yaml ${externalFilesTmpDir}/
 
  # Set the domainName in the inputs file that is contained in the configmap.
  # this inputs file can be used by the scripts, such as WDT, that creates the WebLogic
  # domain in the job.
  echo domainName: $domainName >> ${externalFilesTmpDir}/create-domain-inputs.yaml

  if [ -f ${externalFilesTmpDir}/prepare.sh ]; then
   sh ${externalFilesTmpDir}/prepare.sh -t ${clusterType} -i ${externalFilesTmpDir}
  fi
 
  # create the configmap and label it properly
  local cmName=${domainUID}-create-weblogic-sample-domain-job-cm
  kubectl create configmap ${cmName} -n $namespace --from-file $externalFilesTmpDir

  echo Checking the configmap $cmName was created
  local num=`kubectl get cm -n $namespace | grep ${cmName} | wc | awk ' { print $1; } '`
  if [ "$num" != "1" ]; then
    fail "The configmap ${cmName} was not created"
  fi

  kubectl label configmap ${cmName} -n $namespace weblogic.resourceVersion=domain-v2 weblogic.domainUID=$domainUID weblogic.domainName=$domainName

  rm -rf $externalFilesTmpDir
}

#
# Function to delete the create domain job config map and fail
#
function cleanupAndFail {
  deleteDomainConfigmap
  fail $1
}

#
# Function to run the job that creates the domain
#
function createDomainHome {

  # create the config map for the job
  createDomainConfigmap

  # There is no way to re-run a kubernetes job, so first delete any prior job
  JOB_NAME="${domainUID}-create-weblogic-sample-domain-job"
  deleteK8sObj job $JOB_NAME ${createJobOutput}

  echo Creating the domain by creating the job ${createJobOutput}
  kubectl create -f ${createJobOutput}

  echo "Waiting for the job to complete..."
  JOB_STATUS="0"
  max=20
  count=0
  while [ "$JOB_STATUS" != "Completed" -a $count -lt $max ] ; do
    sleep 30
    count=`expr $count + 1`
    JOBS=`kubectl get pods --show-all -n ${namespace} | grep ${JOB_NAME}`
    JOB_ERRORS=`kubectl logs jobs/$JOB_NAME -n ${namespace} | grep "ERROR:" `
    JOB_STATUS=`echo $JOBS | awk ' { print $3; } '`
    JOB_INFO=`echo $JOBS | awk ' { print "pod", $1, "status is", $3; } '`
    echo "status on iteration $count of $max"
    echo "$JOB_INFO"

    # Terminate the retry loop when a fatal error has already occurred.  Search for "ERROR:" in the job log file
    if [ "$JOB_STATUS" != "Completed" ]; then
      ERR_COUNT=`echo $JOB_ERRORS | grep "ERROR:" | wc | awk ' {print $1; }'`
      if [ "$ERR_COUNT" != "0" ]; then
<<<<<<< HEAD
        echo A failure was detected in the log file for job $JOB_NAME
        echo $JOB_ERRORS
        echo Check the log output for additional information
        cleanupAndFail "Exiting due to failure - the job has failed"
=======
        echo "A failure was detected in the log file for job $JOB_NAME."
        echo "$JOB_ERRORS"
        echo "Check the log output for additional information."
        fail "Exiting due to failure - the job has failed!"
>>>>>>> 0cce87e3
      fi
    fi
  done

  # Confirm the job pod is status completed
  if [ "$JOB_STATUS" != "Completed" ]; then
    echo "The create domain job is not showing status completed after waiting 300 seconds."
    echo "Check the log output for errors."
    kubectl logs jobs/$JOB_NAME -n ${namespace}
    cleanupAndFail "Exiting due to failure - the job status is not Completed!"
  fi

  # Check for successful completion in log file
  JOB_POD=`kubectl get pods --show-all -n ${namespace} | grep ${JOB_NAME} | awk ' { print $1; } '`
  JOB_STS=`kubectl logs $JOB_POD -n ${namespace} | grep "Successfully Completed" | awk ' { print $1; } '`
  if [ "${JOB_STS}" != "Successfully" ]; then
    echo The log file for the create domain job does not contain a successful completion status
    echo Check the log output for errors
    kubectl logs $JOB_POD -n ${namespace}
    cleanupAndFail "Exiting due to failure - the job log file does not contain a successful completion status!"
  fi

  # Delete the configmap for the create domain job
  deleteDomainConfigmap

}

#
# Function to delete the config map used by the job
#
function deleteDomainConfigmap {
  # delete the configmap
  local cmName=${domainUID}-create-weblogic-sample-domain-job-cm
  kubectl delete configmap ${cmName} -n $namespace
}

#
# Function to output to the console a summary of the work completed
#
function printSummary {

  # Get the IP address of the kubernetes cluster (into K8S_IP)
  getKubernetesClusterIP

  echo ""
  echo "Domain ${domainName} was created and will be started by the WebLogic Kubernetes Operator"
  echo ""
  if [ "${exposeAdminNodePort}" = true ]; then
    echo "Administration console access is available at http:${K8S_IP}:${adminNodePort}/console"
  fi
  if [ "${exposeAdminT3Channel}" = true ]; then
    echo "T3 access is available at t3:${K8S_IP}:${t3ChannelPort}"
  fi
  echo "The following files were generated:"
  echo "  ${domainOutputDir}/create-domain-inputs.yaml"
  echo "  ${domainPVCOutput}"
  echo "  ${createJobOutput}"
  echo "  ${dcrOutput}"
}

#
# Function to create the domain's persistent volume
#
function createDomainResource {
  kubectl apply -f ${dcrOutput}
  DCR_AVAIL=`kubectl get domain -n ${namespace} | grep ${domainUID} | wc | awk ' { print $1; } '`
  if [ "${DCR_AVAIL}" != "1" ]; then
    fail "The domain custom resource ${domainUID} was not found"
  fi
}

#
# Perform the following sequence of steps to create a domain
#

# Setup the environment for running this script and perform initial validation checks
initialize

# Generate the yaml files for creating the domain
createYamlFiles

# Check that the domain secret exists and contains the required elements
validateDomainSecret

# Validate the domain's persistent volume claim
if [ "$doValidation" == true ]; then
  validateDomainPVC
fi

# Create the WebLogic domain
createDomainHome

if [ "${executeIt}" = true ]; then
  createDomainResource
fi

# Print a summary
printSummary

echo 
echo Completed

<|MERGE_RESOLUTION|>--- conflicted
+++ resolved
@@ -488,17 +488,10 @@
     if [ "$JOB_STATUS" != "Completed" ]; then
       ERR_COUNT=`echo $JOB_ERRORS | grep "ERROR:" | wc | awk ' {print $1; }'`
       if [ "$ERR_COUNT" != "0" ]; then
-<<<<<<< HEAD
-        echo A failure was detected in the log file for job $JOB_NAME
-        echo $JOB_ERRORS
-        echo Check the log output for additional information
-        cleanupAndFail "Exiting due to failure - the job has failed"
-=======
         echo "A failure was detected in the log file for job $JOB_NAME."
         echo "$JOB_ERRORS"
         echo "Check the log output for additional information."
         fail "Exiting due to failure - the job has failed!"
->>>>>>> 0cce87e3
       fi
     fi
   done
