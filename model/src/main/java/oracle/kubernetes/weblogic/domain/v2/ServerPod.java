--- conflicted
+++ resolved
@@ -173,7 +173,6 @@
     if (!hasVolumeMountName(var.getName())) addAdditionalVolumeMount(var);
   }
 
-<<<<<<< HEAD
   private void addPodLabelIfMissing(String name, String value) {
     if (!podLabels.containsKey(name)) podLabels.put(name, value);
   }
@@ -182,15 +181,6 @@
     if (!podAnnotations.containsKey(name)) podAnnotations.put(name, value);
   }
 
-  private static void copyValues(ProbeTuning toProbe, ProbeTuning fromProbe) {
-    if (toProbe.getInitialDelaySeconds() == null)
-      toProbe.initialDelaySeconds(fromProbe.getInitialDelaySeconds());
-    if (toProbe.getTimeoutSeconds() == null) toProbe.timeoutSeconds(fromProbe.getTimeoutSeconds());
-    if (toProbe.getPeriodSeconds() == null) toProbe.periodSeconds(fromProbe.getPeriodSeconds());
-  }
-
-=======
->>>>>>> 2eee6231
   List<V1EnvVar> getEnv() {
     return this.env;
   }
