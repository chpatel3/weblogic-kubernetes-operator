// Copyright 2017, 2018, Oracle Corporation and/or its affiliates.  All rights reserved.
// Licensed under the Universal Permissive License v 1.0 as shown at
// http://oss.oracle.com/licenses/upl.

package oracle.kubernetes.weblogic.domain.v2;

import static oracle.kubernetes.weblogic.domain.v2.ConfigurationConstants.START_IF_NEEDED;

import io.kubernetes.client.models.V1LocalObjectReference;
import io.kubernetes.client.models.V1SecretReference;
import java.util.*;
import javax.annotation.Nullable;
import javax.validation.Valid;
import javax.validation.constraints.NotNull;
import oracle.kubernetes.json.Description;
import oracle.kubernetes.json.EnumClass;
import oracle.kubernetes.json.Pattern;
import oracle.kubernetes.json.Range;
import oracle.kubernetes.operator.ImagePullPolicy;
import oracle.kubernetes.operator.KubernetesConstants;
import oracle.kubernetes.weblogic.domain.EffectiveConfigurationFactory;
import org.apache.commons.lang3.builder.EqualsBuilder;
import org.apache.commons.lang3.builder.HashCodeBuilder;
import org.apache.commons.lang3.builder.ToStringBuilder;

/** DomainSpec is a description of a domain. */
public class DomainSpec extends BaseConfiguration {

  /** Domain unique identifier. Must be unique across the Kubernetes cluster. */
  @Description(
      "Domain unique identifier. Must be unique across the Kubernetes cluster. (Not required)"
          + "Defaults to the value of metadata.name")
  @Pattern("^[a-z0-9_.]{1,253}$")
  private String domainUID;

  /**
   * Domain home
   *
   * @since 2.0
   */
  @Description(
      "The folder for the Weblogic Domain. (Not required)"
          + "Defaults to /shared/domains/domains/domainUID if domainHomeInImage is false"
          + "Defaults to /shared/domains/domain if domainHomeInImage is true")
  private String domainHome;

  /**
   * Reference to secret containing WebLogic startup credentials username and password. Secret must
   * contain keys names 'username' and 'password' (Required)
   */
  @Valid @NotNull private V1SecretReference webLogicCredentialsSecret;

  /**
   * The in-pod name of the directory to store the domain, node manager, server logs, and server
   * .out files in.
   */
  @Description(
      "The in-pod name of the directory in which to store the domain, node manager, server logs, and server  *.out files")
  private String logHome;

  /**
   * Whether the log home is enabled.
   *
   * @since 2.0
   */
  @Description(
      "Specified whether the log home folder is enabled (Not required). "
          + "Defaults to true if domainHomeInImage is false. "
          + "Defaults to false if domainHomeInImage is true. ")
  private Boolean logHomeEnabled; // Boolean object, null if unspecified

  /** Whether to include the server .out file to the pod's stdout. Default is true. */
  @Description("If true (the default), the server .out file will be included in the pod's stdout")
  private Boolean includeServerOutInPodLog;

  /**
   * The WebLogic Docker image.
   *
   * <p>Defaults to store/oracle/weblogic:12.2.1.3
   */
  @Description(
      "The Weblogic Docker image; required when domainHomeInImage is true; "
          + "otherwise, defaults to store/oracle/weblogic:12.2.1.3")
  private String image;

  /**
   * The image pull policy for the WebLogic Docker image. Legal values are Always, Never and
   * IfNotPresent.
   *
   * <p>Defaults to Always if image ends in :latest, IfNotPresent otherwise.
   *
   * <p>More info: https://kubernetes.io/docs/concepts/containers/images#updating-images
   */
  @Description(
      "The image pull policy for the WebLogic Docker image. "
          + "Legal values are Always, Never and IfNotPresent. "
          + "Defaults to Always if image ends in :latest, IfNotPresent otherwise")
  @EnumClass(ImagePullPolicy.class)
  private String imagePullPolicy;

  /**
   * The image pull secrets for the WebLogic Docker image.
   *
   * <p>More info:
   * https://kubernetes.io/docs/reference/generated/kubernetes-api/v1.10/#localobjectreference-v1-core
   *
   * @since 2.0
   */
  @Description("A list of image pull secrets for the WebLogic Docker image.")
  private List<V1LocalObjectReference> imagePullSecrets;

  /**
   * The desired number of running managed servers in each WebLogic cluster that is not explicitly
   * configured in a cluster specification.
   */
  @Description(
      "The number of managed servers to run in any cluster that does not specify a replica count")
  @Range(minimum = 0)
  private Integer replicas;

  /**
   * Whether the domain home is part of the image.
   *
   * @since 2.0
   */
  @Description(
      "True if this domain's home is defined in the docker image for the domain. Defaults to true")
  private Boolean domainHomeInImage;

  /**
   * The name of the Kubernetes configmap used for optional WebLogic configuration overrides.
   *
   * @since 2.0
   */
  @Description("The name of the configmap for optional WebLogic configuration overrides.")
  private String configOverrides;

  /**
   * A list of names of the Kubernetes secrets used in the WebLogic Configuration overrides.
   *
   * @since 2.0
   */
  @Description("A list of names of the secrets for optional WebLogic configuration overrides.")
  private List<String> configOverrideSecrets;

  /**
   * The configuration for the admin server.
   *
   * @since 2.0
   */
  @Description("Configuration for the admin server")
  private AdminServer adminServer;

  /**
   * The configured managed servers.
   *
   * @since 2.0
   */
  @Description("Configuration for the managed servers")
  private List<ManagedServer> managedServers = new ArrayList<>();

  /**
   * The configured clusters.
   *
   * @since 2.0
   */
  @Description("Configuration for the clusters")
  protected List<Cluster> clusters = new ArrayList<>();

  /**
   * Adds a Cluster to the DomainSpec
   *
   * @param cluster
   * @return
   */
  public DomainSpec withCluster(Cluster cluster) {
    clusters.add(cluster);
    return this;
  }

  AdminServer getOrCreateAdminServer() {
    if (adminServer != null) return adminServer;

    return createAdminServer();
  }

  private AdminServer createAdminServer() {
    AdminServer adminServer = new AdminServer();
    setAdminServer(adminServer);
    return adminServer;
  }

  @SuppressWarnings("unused")
  EffectiveConfigurationFactory getEffectiveConfigurationFactory(String resourceVersionLabel) {
    return new V2EffectiveConfigurationFactory();
  }

  /**
   * Domain unique identifier. Must be unique across the Kubernetes cluster. (Not required) Defaults
   * to the value of metadata.name
   *
   * @return domain UID
   */
  public String getDomainUID() {
    return domainUID;
  }

  /**
   * Domain unique identifier. Must be unique across the Kubernetes cluster. (Not required) Defaults
   * to the value of metadata.name
   *
   * @param domainUID domain UID
   */
  public void setDomainUID(String domainUID) {
    this.domainUID = domainUID;
  }

  /**
   * Domain unique identifier. Must be unique across the Kubernetes cluster. (Required)
   *
   * @param domainUID domain UID
   * @return this
   */
  public DomainSpec withDomainUID(String domainUID) {
    this.domainUID = domainUID;
    return this;
  }

  /**
   * Domain home
   *
   * @since 2.0
   * @return domain home
   */
  String getDomainHome() {
    return domainHome;
  }

  /**
   * Domain home
   *
   * @since 2.0
   * @param domainHome domain home
   */
  public void setDomainHome(String domainHome) {
    this.domainHome = domainHome;
  }

  /*
   * Fluent api for setting the image.
   *
   * @param image image
   * @return this
   */
  public DomainSpec withImage(String image) {
    setImage(image);
    return this;
  }

  public V1SecretReference getWebLogicCredentialsSecret() {
    return webLogicCredentialsSecret;
  }

  @SuppressWarnings("unused")
  public void setWebLogicCredentialsSecret(V1SecretReference webLogicCredentialsSecret) {
    this.webLogicCredentialsSecret = webLogicCredentialsSecret;
  }

  /**
   * Reference to secret containing WebLogic startup credentials username and password. Secret must
   * contain keys names 'username' and 'password' (Required)
   *
   * @param webLogicCredentialsSecret WebLogic startup credentials secret
   * @return this
   */
  public DomainSpec withWebLogicCredentialsSecret(V1SecretReference webLogicCredentialsSecret) {
    this.webLogicCredentialsSecret = webLogicCredentialsSecret;
    return this;
  }

  @Nullable
  public String getImage() {
    return image;
  }

  public void setImage(@Nullable String image) {
    this.image = image;
  }

  @Nullable
  public String getImagePullPolicy() {
    return imagePullPolicy;
  }

  public void setImagePullPolicy(@Nullable String imagePullPolicy) {
    this.imagePullPolicy = imagePullPolicy;
  }

  private boolean hasImagePullSecrets() {
    return imagePullSecrets != null && imagePullSecrets.size() != 0;
  }

  @Nullable
  public List<V1LocalObjectReference> getImagePullSecrets() {
    if (hasImagePullSecrets()) return imagePullSecrets;
    else return Collections.emptyList();
  }

  public void setImagePullSecret(@Nullable V1LocalObjectReference imagePullSecret) {
    imagePullSecrets = Collections.singletonList(imagePullSecret);
  }

  public void setImagePullSecrets(@Nullable List<V1LocalObjectReference> imagePullSecrets) {
    this.imagePullSecrets = imagePullSecrets;
  }

  /**
   * Log Home
   *
   * @return The in-pod name of the directory to store the domain, node manager, server logs, and
   *     server .out files in.
   */
  String getLogHome() {
    return logHome;
  }

  public void setLogHome(String logHome) {
    this.logHome = logHome;
  }

  /**
   * Log home enabled
   *
   * @since 2.0
   * @return log home enabled
   */
  boolean getLogHomeEnabled() {
    return Optional.ofNullable(logHomeEnabled).orElse(!isDomainHomeInImage());
  }

  /**
   * Log home enabled
   *
   * @since 2.0
   * @param logHomeEnabled log home enabled
   */
  public void setLogHomeEnabled(boolean logHomeEnabled) {
    this.logHomeEnabled = logHomeEnabled;
  }

  /**
   * Whether to include server .out to the pod's stdout
   *
   * @return whether server .out should be included in pod's stdout.
   * @since 2.0
   */
  boolean getIncludeServerOutInPodLog() {
    return Optional.ofNullable(includeServerOutInPodLog)
        .orElse(KubernetesConstants.DEFAULT_INCLUDE_SERVER_OUT_IN_POD_LOG);
  }

  public DomainSpec withIncludeServerOutInPodLog(boolean includeServerOutInPodLog) {
    this.includeServerOutInPodLog = includeServerOutInPodLog;
    return this;
  }

  /**
   * Returns true if this domain's home is defined in the default docker image for the domain.
   *
   * @return true or false
   * @since 2.0
   */
  boolean isDomainHomeInImage() {
    return Optional.ofNullable(domainHomeInImage).orElse(true);
  }

  /**
   * Specifies whether the domain home is stored in the image
   *
   * @param domainHomeInImage true if the domain home is in the image
   */
  public void setDomainHomeInImage(boolean domainHomeInImage) {
    this.domainHomeInImage = domainHomeInImage;
  }

  public DomainSpec withDomainHomeInImage(boolean domainHomeInImage) {
    setDomainHomeInImage(domainHomeInImage);
    return this;
  }

  /**
   * The desired number of running managed servers in each WebLogic cluster that is not explicitly
   * configured in clusters.
   *
   * @param replicas replicas
   */
  public void setReplicas(Integer replicas) {
    this.replicas = replicas;
  }

  /**
   * The desired number of running managed servers in each WebLogic cluster that is not explicitly
   * configured in clusters.
   *
   * @param replicas replicas
   * @return this
   */
  public DomainSpec withReplicas(Integer replicas) {
    this.replicas = replicas;
    return this;
  }

  @Nullable
  String getConfigOverrides() {
    return configOverrides;
  }

  void setConfigOverrides(@Nullable String overridess) {
    this.configOverrides = overridess;
  }

  public DomainSpec withConfigOverrides(@Nullable String overridess) {
    this.configOverrides = overridess;
    return this;
  }

  private boolean hasConfigOverrideSecrets() {
    return configOverrideSecrets != null && configOverrideSecrets.size() != 0;
  }

  @Nullable
  List<String> getConfigOverrideSecrets() {
    if (hasConfigOverrideSecrets()) return configOverrideSecrets;
    else return Collections.emptyList();
  }

  public void setConfigOverrideSecrets(@Nullable List<String> overridesSecretNames) {
    this.configOverrideSecrets = overridesSecretNames;
  }

  @Nullable
  @Override
  protected String getServerStartPolicy() {
    return Optional.ofNullable(super.getServerStartPolicy()).orElse(START_IF_NEEDED);
  }

  @Override
  public String toString() {
    ToStringBuilder builder =
        new ToStringBuilder(this)
            .appendSuper(super.toString())
            .append("domainUID", domainUID)
            .append("domainHome", domainHome)
            .append("domainHomeInImage", domainHomeInImage)
            .append("webLogicCredentialsSecret", webLogicCredentialsSecret)
            .append("image", image)
            .append("imagePullPolicy", imagePullPolicy)
            .append("imagePullSecrets", imagePullSecrets)
            .append("adminServer", adminServer)
            .append("managedServers", managedServers)
            .append("clusters", clusters)
            .append("replicas", replicas)
            .append("logHome", logHome)
            .append("logHomeEnabled", logHomeEnabled)
            .append("includeServerOutInPodLog", includeServerOutInPodLog)
            .append("configOverrides", configOverrides)
            .append("configOverrideSecrets", configOverrideSecrets);

    return builder.toString();
  }

  @Override
  public int hashCode() {
    HashCodeBuilder builder =
        new HashCodeBuilder()
            .appendSuper(super.hashCode())
            .append(domainUID)
            .append(domainHome)
            .append(domainHomeInImage)
            .append(webLogicCredentialsSecret)
            .append(image)
            .append(imagePullPolicy)
            .append(imagePullSecrets)
            .append(adminServer)
            .append(managedServers)
            .append(clusters)
            .append(replicas)
            .append(logHome)
            .append(logHomeEnabled)
            .append(includeServerOutInPodLog)
            .append(configOverrides)
            .append(configOverrideSecrets);

    return builder.toHashCode();
  }

  @Override
  public boolean equals(Object other) {
    if (other == this) return true;
    if (!(other instanceof DomainSpec)) return false;

    DomainSpec rhs = ((DomainSpec) other);
    EqualsBuilder builder =
        new EqualsBuilder()
            .appendSuper(super.equals(other))
            .append(domainUID, rhs.domainUID)
            .append(domainHome, rhs.domainHome)
            .append(domainHomeInImage, rhs.domainHomeInImage)
            .append(webLogicCredentialsSecret, rhs.webLogicCredentialsSecret)
            .append(image, rhs.image)
            .append(imagePullPolicy, rhs.imagePullPolicy)
            .append(imagePullSecrets, rhs.imagePullSecrets)
            .append(adminServer, rhs.adminServer)
            .append(managedServers, rhs.managedServers)
            .append(clusters, rhs.clusters)
            .append(replicas, rhs.replicas)
            .append(logHome, rhs.logHome)
            .append(logHomeEnabled, rhs.logHomeEnabled)
            .append(includeServerOutInPodLog, rhs.includeServerOutInPodLog)
            .append(configOverrides, rhs.configOverrides)
            .append(configOverrideSecrets, rhs.configOverrideSecrets);

    return builder.isEquals();
  }

  ManagedServer getManagedServer(String serverName) {
    if (serverName != null) {
      for (ManagedServer s : managedServers) {
        if (serverName.equals(s.getServerName())) return s;
      }
    }
    return null;
  }

  Cluster getCluster(String clusterName) {
    if (clusterName != null) {
      for (Cluster c : clusters) {
        if (clusterName.equals(c.getClusterName())) return c;
      }
    }
    return null;
  }

  private int getReplicaCountFor(Cluster cluster) {
    return hasReplicaCount(cluster)
        ? cluster.getReplicas()
        : Optional.ofNullable(replicas).orElse(0);
  }

  private boolean hasReplicaCount(Cluster cluster) {
    return cluster != null && cluster.getReplicas() != null;
  }

<<<<<<< HEAD
  public AdminServer getAdminServer() {
=======
  private int getMaxUnavailableFor(Cluster cluster) {
    return hasMaxUnavailable(cluster) ? cluster.getMaxUnavailable() : 1;
  }

  private boolean hasMaxUnavailable(Cluster cluster) {
    return cluster != null && cluster.getMaxUnavailable() != null;
  }

  private AdminServer getAdminServer() {
>>>>>>> afa4c4a2
    return Optional.ofNullable(adminServer).orElse(AdminServer.NULL_ADMIN_SERVER);
  }

  private void setAdminServer(AdminServer adminServer) {
    this.adminServer = adminServer;
  }

  public List<ManagedServer> getManagedServers() {
    return managedServers;
  }

  public List<Cluster> getClusters() {
    return clusters;
  }

  class V2EffectiveConfigurationFactory implements EffectiveConfigurationFactory {
    @Override
    public ServerSpec getAdminServerSpec() {
      return new AdminServerSpecV2Impl(DomainSpec.this, adminServer);
    }

    @Override
    public ServerSpec getServerSpec(String serverName, String clusterName) {
      return new ManagedServerSpecV2Impl(
          DomainSpec.this,
          getManagedServer(serverName),
          getCluster(clusterName),
          getClusterLimit(clusterName));
    }

    private Integer getClusterLimit(String clusterName) {
      return clusterName == null ? null : getReplicaCount(clusterName);
    }

    @Override
    public boolean isShuttingDown() {
      return !getAdminServerSpec().shouldStart(0);
    }

    @Override
    public int getReplicaCount(String clusterName) {
      return getReplicaCountFor(getCluster(clusterName));
    }

    @Override
    public void setReplicaCount(String clusterName, int replicaCount) {
      getOrCreateCluster(clusterName).setReplicas(replicaCount);
    }

    @Override
    public int getMaxUnavailable(String clusterName) {
      return getMaxUnavailableFor(getCluster(clusterName));
    }

    @Override
    public List<String> getExportedNetworkAccessPointNames() {
      return getAdminServer().getExportedNetworkAccessPointNames();
    }

    @Override
    public Map<String, String> getChannelServiceLabels(String napName) {
      ExportedNetworkAccessPoint accessPoint = getExportedNetworkAccessPoint(napName);

      return accessPoint == null ? Collections.emptyMap() : accessPoint.getLabels();
    }

    private ExportedNetworkAccessPoint getExportedNetworkAccessPoint(String napName) {
      return getAdminServer().getExportedNetworkAccessPoint(napName);
    }

    @Override
    public Map<String, String> getChannelServiceAnnotations(String napName) {
      ExportedNetworkAccessPoint accessPoint = getExportedNetworkAccessPoint(napName);

      return accessPoint == null ? Collections.emptyMap() : accessPoint.getAnnotations();
    }

    @Override
    public Integer getDefaultReplicaLimit() {
      return 0;
    }

    private Cluster getOrCreateCluster(String clusterName) {
      Cluster cluster = getCluster(clusterName);
      if (cluster != null) return cluster;

      return createClusterWithName(clusterName);
    }

    private Cluster createClusterWithName(String clusterName) {
      Cluster cluster = new Cluster().withClusterName(clusterName);
      clusters.add(cluster);
      return cluster;
    }
  }
}<|MERGE_RESOLUTION|>--- conflicted
+++ resolved
@@ -551,9 +551,6 @@
     return cluster != null && cluster.getReplicas() != null;
   }
 
-<<<<<<< HEAD
-  public AdminServer getAdminServer() {
-=======
   private int getMaxUnavailableFor(Cluster cluster) {
     return hasMaxUnavailable(cluster) ? cluster.getMaxUnavailable() : 1;
   }
@@ -562,8 +559,7 @@
     return cluster != null && cluster.getMaxUnavailable() != null;
   }
 
-  private AdminServer getAdminServer() {
->>>>>>> afa4c4a2
+  public AdminServer getAdminServer() {
     return Optional.ofNullable(adminServer).orElse(AdminServer.NULL_ADMIN_SERVER);
   }
 
