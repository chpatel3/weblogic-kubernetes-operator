# Create and manage the operator

An operator is an application-specific controller that extends Kubernetes to create, configure, and manage instances of complex applications. The Oracle WebLogic Server Kubernetes Operator (the "operator") simplifies the management and operation of WebLogic domains and deployments.

## Overview

Helm is used to create and deploy necessary operator resources and to run the operator in a Kubernetes cluster. Helm is a framework that helps you manage Kubernetes applications, and Helm charts help you define and install Helm applications into a Kubernetes cluster. The operator's Helm chart is located in the `kubernetes/charts/weblogic-operator` directory.

> If you have an older version of the operator installed on your cluster, then you must remove it before installing this version. This includes the 2.0-rc1 version; it must be completely removed. You should remove the deployment (for example, `kubectl delete deploy weblogic-operator -n your-namespace`) and the custom
  resource definition (for example, `kubectl delete crd domain`).  If you do not remove
  the custom resource definition, then you might see errors like this:

    `Error from server (BadRequest): error when creating "/scratch/output/uidomain/weblogic-domains/uidomain/domain.yaml":
    the API version in the data (weblogic.oracle/v2) does not match the expected API version (weblogic.oracle/v1`

> **NOTE**: You should be able to upgrade from version 2.0-rc2 to 2.0 because there are no backward incompatible changes between these two releases.

## Install Helm and Tiller

Helm has two parts: a client (Helm) and a server (Tiller). Tiller runs inside of your Kubernetes cluster, and manages releases (installations) of your charts.  See https://github.com/kubernetes/helm/blob/master/docs/install.md for detailed instructions on installing Helm and Tiller.

In order to use Helm to install and manage the operator, you need to ensure that the service account that Tiller uses
has the `cluster-admin` role.  The default would be `default` in namespace `kube-system`.  You can give that service
account the necessary permissions with this command:

```
cat << EOF | kubectl apply -f -
apiVersion: rbac.authorization.k8s.io/v1
kind: ClusterRoleBinding
metadata:
  name: helm-user-cluster-admin-role
roleRef:
  apiGroup: rbac.authorization.k8s.io
  kind: ClusterRole
  name: cluster-admin
subjects:
- kind: ServiceAccount
  name: default
  namespace: kube-system
EOF
```

**Note** Oracle strongly recommends that you create a new service account to be used exclusively by Tiller and grant
`cluster-admin` to that service account, rather than using the `default` one.

## Operator's Helm chart configuration

The operator Helm chart is pre-configured with default values for the configuration of the operator.

You can override these values by doing one of the following:
- Creating a custom YAML file with only the values to be overridden, and specifying the `--value` option on the Helm command line.
- Overriding individual values directly on the Helm command line, using the `--set` option.

You can find out the configuration values that the Helm chart supports, as well as the default values, using this command:
```
$ helm inspect values kubernetes/charts/weblogic-operator
```

The available configuration values are explained by category in [Operator Helm configuration values](#operator-helm-configuration-values).

Helm commands are explained in more detail in [Useful Helm operations](#useful-helm-operations).

## Optional: Configure the operator's external REST HTTPS interface

The operator can expose an external REST HTTPS interface which can be accessed from outside the Kubernetes cluster. As with the operator's internal REST interface, the external REST interface requires an SSL certificate and private key that the operator will use as the identity of the external REST interface (see below).

To enable the external REST interface, configure these values in a custom configuration file, or on the Helm command line:

* Set `externalRestEnabled` to `true`.
* Set `externalRestIdentitySecret` to the name of the Kubernetes secret that contains the certificate and private key.
* Optionally, set `externalRestHttpsPort` to the external port number for the operator REST interface (defaults to `31001`).

More detailed information about configuration values can be found in [Operator Helm configuration values](#operator-helm-configuration-values).

### SSL certificate and private key for the REST interface

For testing purposes, the WebLogic Kubernetes Operator project provides a sample script that generates a self-signed certificate and private key for the operator REST interface, store them in a Kubernetes tls secret and outputs the corresponding configuration values in YAML format. These values can be added to your custom YAML configuration file, for use when the operator's Helm chart is installed.

___This script should not be used in a production environment (because typically, self-signed certificates are not considered safe).___

The script takes the subject alternative names that should be added to the certificate, for example, the list of hostnames that clients can use to access the external REST interface, the optional secret name to store the certificate (defaults to weblogic-operator-external-rest-identity) and the namespace where the operator will be installed. In this example, the output is directly appended to your custom YAML configuration:
```
$ kubernetes/samples/scripts/rest/generate-external-rest-identity.sh -a "DNS:${HOSTNAME},DNS:localhost,IP:127.0.0.1" -n weblogic-operator >> custom-values.yaml
```

## Optional: Elastic Stack (Elasticsearch, Logstash, and Kibana) integration

The operator Helm chart includes the option of installing the necessary Kubernetes resources for Elastic Stack integration.

You are responsible for configuring Kibana and Elasticsearch, then configuring the operator Helm chart to send events to Elasticsearch. In turn, the operator Helm chart configures Logstash in the operator deployment to send the operator's log contents to that Elasticsearch location.

### Elastic Stack per-operator configuration

As part of the Elastic Stack integration, Logstash configuration occurs for each deployed operator instance.  You can use the following configuration values to configure the integration:

* Set `elkIntegrationEnabled` is `true` to enable the integration.
* Set `logStashImage` to override the default version of Logstash to be used (`logstash:6.2`).
* Set `elasticSearchHost` and `elasticSearchPort` to override the default location where Elasticsearch is running (`elasticsearch2.default.svc.cluster.local:9201`). This will configure Logstash to send the operator's log contents there.

More detailed information about configuration values can be found in [Operator Helm configuration values](#operator-helm-configuration-values).

## Install the Helm chart

Use the `helm install` command to install the operator Helm chart. As part of this, you must specify a "release" name for the operator.

You can override default configuration values in the operator Helm chart by doing one of the following:
- Creating a custom YAML file containing the values to be overridden, and specifying the `--value` option on the Helm command line.
- Overriding individual values directly on the Helm command line, using the `--set` option.

You supply the `–namespace` argument from the `helm install` command line to specify the namespace in which the operator should be installed.  If not specified, then it defaults to `default`.  If the namespace does not already exist, then Helm will automatically create it (and create a default service account in the new namespace), but will not remove it when the release is deleted.  If the namespace already exists, then Helm will re-use it.  These are standard Helm behaviors.

Similarly, you may override the default `serviceAccount` configuration value to specify which service account in the operator's namespace, the operator should use.  If not specified, then it defaults to `default` (for example, the namespace's default service account).  If you want to use a different service account, then you must create the operator's namespace and the service account before installing the operator Helm chart.

For example:
```
$ helm install kubernetes/charts/weblogic-operator \
  --name weblogic-operator --namespace weblogic-operator-namespace \
  --values custom-values.yaml --wait
```
or:
```
$ helm install kubernetes/charts/weblogic-operator \
  --name weblogic-operator --namespace weblogic-operator-namespace \
  --set "javaLoggingLevel=FINE" --wait
```

This creates a Helm release, named `weblogic-operator` in the `weblogic-operator-namespace` namespace, and configures a deployment and supporting resources for the operator.

If `weblogic-operator-namespace` exists, then it will be used.  If it does not exist, then Helm will create it.

You can verify the operator installation by examining the output from the `helm install` command.

## Removing the operator

The `helm delete` command is used to remove an operator release and its associated resources from the Kubernetes cluster.  The release name used with the `helm delete` command is the same release name used with the `helm install` command (see [Install the Helm chart](#install-the-helm-chart)).  For example:
```
$ helm delete --purge weblogic-operator
```

**NOTE**: If the operator's namespace did not exist before the Helm chart was installed, then Helm will create it, however, `helm delete` will not remove it.

After removing the operator deployment, you should also remove the domain custom resource definition:
```
$ kubectl delete customresourcedefinition domains.weblogic.oracle
```
Note that the domain custom resource definition is shared if there are multiple operators in the same cluster.

## Useful Helm operations

Show the available operator configuration parameters and their default values:
```
$ helm inspect values kubernetes/charts/weblogic-operator
```

Show the custom values you configured for the operator Helm release:
```
$ helm get values weblogic-operator
```

Show all of the values your operator Helm release is using:
```
$ helm get values --all weblogic-operator
```

List the Helm releases that have been installed in this Kubernetes cluster:
```
$ helm list
```

Get the status of the operator Helm release:
```
$ helm status weblogic-operator
```

Show the history of the operator Helm release:
```
$ helm history weblogic-operator
```

Roll back to a previous version of this operator Helm release, in this case, the first version:
```
$ helm rollback weblogic-operator 1
```

Change one or more values in the operator Helm release. In this example, the `--reuse-values` flag indicates that previous overrides of other values should be retained:
```
$ helm upgrade \
  --reuse-values \
  --set "domainNamespaces={sample-domains-ns1}" \
  --set "javaLoggingLevel=FINE" \
  --wait \
  weblogic-operator \
  kubernetes/charts/weblogic-operator
```

## Operator Helm configuration values

This section describes the details of the operator Helm chart's available configuration values.

### Overall operator information

#### `serviceAccount`

Specifies the name of the service account in the operator's namespace that the operator will use to make requests to the Kubernetes API server. You are responsible for creating the service account.

Defaults to `default`.

Example:
```
serviceAccount: "weblogic-operator"
```

#### `javaLoggingLevel`

Specifies the level of Java logging that should be enabled in the operator. Valid values are:  `SEVERE`, `WARNING`, `INFO`, `CONFIG`, `FINE`, `FINER`, and `FINEST`.

Defaults to `INFO`.

Example:
```
javaLoggingLevel:  "FINE"
```

### Creating the operator pod

#### `image`

Specifies the Docker image containing the operator code.

Defaults to `weblogic-kubernetes-operator:2.0`.

Example:
```
image:  "weblogic-kubernetes-operator:LATEST"
```

#### `imagePullPolicy`
Specifies the image pull policy for the operator Docker image.

Defaults to `IfNotPresent`.

Example:
```
image:  "Always"
```

#### `imagePullSecrets`
Contains an optional list of Kubernetes secrets, in the operator's namepace, that are needed to access the registry containing the operator Docker image. You are responsible for creating the secret. If no secrets are required, then omit this property.

Example:
```
imagePullSecrets:
- name: "my-image-pull-secret"
```

### WebLogic domain management

#### `domainNamespaces`

Specifies a list of WebLogic domain namespaces which the operator manages. The names must be lower case. You are responsible for creating these namespaces.

This property is required.

Example 1: In the configuration below, the operator will monitor the `default` Kubernetes namespace:
```
domainNamespaces:
- "default"
```

Example 2: In the configuration below, the Helm installation will manage `namespace1` and `namespace2`:
```
domainNamespaces: [ "namespace1", "namespace2" ]
```

**NOTE**: You must include the `default` namespace in the list if you want the operator to monitor both the `default` namespace and some other namespaces.

**NOTE**: These examples show two valid YAML syntax options for arrays.

### Elastic Stack integration

#### `elkIntegrationEnabled`

Specifies whether or not Elastic Stack integration is enabled.

Defaults to `false`.

Example:
```
elkIntegrationEnabled:  true
```

#### `logStashImage`

Specifies the Docker image containing Logstash.  This parameter is ignored if `elkIntegrationEnabled` is false.

Defaults to `logstash:5`.

Example:
```
logStashImage:  "logstash:6.2"
```

#### `elasticSearchHost`
Specifies the hostname where Elasticsearch is running. This parameter is ignored if `elkIntegrationEnabled` is false.

Defaults to `elasticsearch.default.svc.cluster.local`.

Example:
```
elasticSearchHost: "elasticsearch2.default.svc.cluster.local"
```

#### `elasticSearchPort`

Specifies the port number where Elasticsearch is running. This parameter is ignored if `elkIntegrationEnabled` is false.

Defaults to `9200`.

Example:
```
elasticSearchPort: 9201
```

### REST interface configuration

#### `externalRestEnabled`
Determines whether the operator's REST interface will be exposed outside the Kubernetes cluster.

Defaults to `false`.

<<<<<<< HEAD
If set to `true`, you must provide the `externalRestIdentitySecret` property that contains the name of the Kubernetes secret which contains the SSL certificate and private key for the operator's external REST interface.
=======
If set to `true`, then you must provide the SSL certificate and private key for the operator's external REST interface by specifying the `externalOperatorCert` and `externalOperatorKey` properties.
>>>>>>> b5e3475a

Example:
```
externalRestEnabled: true
```

#### externalRestHttpsPort
Specifies the node port that should be allocated for the external operator REST HTTPS interface.

Only used when `externalRestEnabled` is `true`, otherwise ignored.

Defaults to `31001`.

Example:
```
externalRestHttpsPort: 32009
```

#### externalOperatorCert (Deprecated, use externalRestIdentitySecret instead)

Specifies the user supplied certificate to use for the external operator REST HTTPS interface. The value must be a string containing a Base64 encoded PEM certificate. This parameter is required if `externalRestEnabled` is `true`, otherwise, it is ignored.

There is no default value.

The Helm installation will produce an error, similar to the following, if `externalOperatorCert` is not specified (left blank) and `externalRestEnabled` is `true`:
```
Error: render error in "weblogic-operator/templates/main.yaml": template: weblogic-operator/templates/main.yaml:4:3: executing "weblogic-operator/templates/main.yaml"
  at <include "operator.va...>: error calling include: template: weblogic-operator/templates/_validate-inputs.tpl:53:4: executing "operator.validateInputs"
  at <include "operator.re...>: error calling include: template: weblogic-operator/templates/_utils.tpl:137:6: executing "operator.reportValidationErrors"
  at <fail .validationErro...>: error calling fail: The string property externalOperatorCert must be specified.
```

Example:
```
externalOperatorCert: LS0tLS1CRUdJTiBDRVJUSUZJQ0FURS0tLS0tCk1JSUQwakNDQXJxZ0F3S ...
```

#### externalOperatorKey (Deprecated, use externalRestIdentitySecret instead)

Specifies user supplied private key to use for the external operator REST HTTPS interface. The value must be a string containing a Base64 encoded PEM key. This parameter is required if `externalRestEnabled` is `true`, otherwise, it is ignored.

There is no default value.

The Helm installation will produce an error, similar to the following, if `externalOperatorKey` is not specified (left blank) and `externalRestEnabled` is `true`:
```
Error: render error in "weblogic-operator/templates/main.yaml": template: weblogic-operator/templates/main.yaml:4:3: executing "weblogic-operator/templates/main.yaml"
  at <include "operator.va...>: error calling include: template: weblogic-operator/templates/_validate-inputs.tpl:53:4: executing "operator.validateInputs"
  at <include "operator.re...>: error calling include: template: weblogic-operator/templates/_utils.tpl:137:6: executing "operator.reportValidationErrors"
  at <fail .validationErro...>: error calling fail: The string property externalOperatorKey must be specified.
```

Example:
```
externalOperatorKey: QmFnIEF0dHJpYnV0ZXMKICAgIGZyaWVuZGx5TmFtZTogd2VibG9naWMtb3B ...
```
#### externalRestIdentitySecret

Specifies the user supplied secret that contains the tls certificate and private key for the external operator REST HTTPS interface. The value must be the name of the Kubernetes tls secret previously created. This parameter is required if `externalRestEnabled` is `true`, otherwise, it is ignored. In order to create the Kubernetes tls secret you can use the following command:
`kubectl create secret tls <secret-name> --cert=<path_to_certificate> --key=<path_to_private_key> -n <namespace>`

There is no default value.

The Helm installation will produce an error, similar to the following, if `externalRestIdentitySecret` is not specified (left blank) and `externalRestEnabled` is `true`:
```
Error: render error in "weblogic-operator/templates/main.yaml": template: weblogic-operator/templates/main.yaml:9:3: executing "weblogic-operator/templates/main.yaml"
    at <include "operator.va...>: error calling include: template: weblogic-operator/templates/_validate-inputs.tpl:42:14: executing "operator.validateInputs"
    at <include "utils.endVa...>: error calling include: template: weblogic-operator/templates/_utils.tpl:22:6: executing "utils.endValidation" 
    at <fail $scope.validati...>: error calling fail:
 string externalRestIdentitySecret must be specified

```

Example: externalRestIdentitySecret: weblogic-operator-external-rest-identity
```
externalOperatorCert: LS0tLS1CRUdJTiBDRVJUSUZJQ0FURS0tLS0tCk1JSUQwakNDQXJxZ0F3S ...
```

### Debugging options

#### remoteDebugNodePortEnabled

Specifies whether or not the operator will start a Java remote debug server on the provided port and suspend execution until a remote debugger has attached.

Defaults to `false`.

Example:
```
remoteDebugNodePortEnabled:  true
```

#### internalDebugHttpPort

Specifies the port number inside the Kubernetes cluster for the operator's Java remote debug server.

This parameter is required if `remoteDebugNodePortEnabled` is `true`. Otherwise, it is ignored.

Defaults to `30999`.

Example:
```
internalDebugHttpPort:  30888
```

#### externalDebugHttpPort

Specifies the node port that should be allocated for the Kubernetes cluster for the operator's Java remote debug server.

This parameter is required if `remoteDebugNodePortEnabled` is `true`. Otherwise, it is ignored.

Defaults to `30999`.

Example:
```
externalDebugHttpPort:  30777
```

## Common mistakes and solutions

### Installing the operator a second time into the same namespace

A new `FAILED` Helm release is created.
```
$ helm install --no-hooks --name op2 --namespace myuser-op-ns --values custom-values.yaml kubernetes/charts/weblogic-operator
Error: release op2 failed: secrets "weblogic-operator-secrets" already exists
```

Both the previous and new release own the resources created by the previous operator.

You can't modify it to change the namespace (because `helm upgrade` doesn't let you change the namespace).

You can't fix it by deleting this release because it removes your previous operator's resources.

You can't fix it by rolling back this release because it is not in the `DEPLOYED` state.

You can't fix it by deleting the previous release because it removes the operator's resources too.

All you can do is delete both operator releases and reinstall the original operator.
See https://github.com/helm/helm/issues/2349

### Installing an operator and telling it to manage a domain namespace that another operator is already managing

A new `FAILED` Helm release is created.
```
$ helm install --no-hooks --name op2 --namespace myuser-op2-ns --values custom-values.yaml kubernetes/charts/weblogic-operator
Error: release op2 failed: rolebindings.rbac.authorization.k8s.io "weblogic-operator-rolebinding-namespace" already exists
```

To recover:

- `helm delete --purge` the failed release.
  - **NOTE**: This deletes the role binding in the domain namespace that was created by the first operator release to give the operator access to the domain namespace.
- `helm upgrade <old op release> kubernetes/charts/weblogic-operator --values <old op custom-values.yaml>`
  - This recreates the role binding.
  - There might be intermittent failures in the operator for the period of time when the role binding was deleted.

### Upgrading an operator and telling it to manage a domain namespace that another operator is already managing

The `helm upgrade` succeeds, and silently adopts the resources the first operator's Helm chart created in the domain namespace (for example, `rolebinding`), and, if you also told it to stop managing another domain namespace, it abandons the role binding it created in that namespace.

For example, if you delete this release, then the first operator will get messed up because the role binding it needs is gone. The big problem is that you don't get a warning, so you don't know that there's a problem to fix.

This can be fixed by just upgrading the Helm release.

This may also be fixed by rolling back the Helm release.

### Installing an operator and telling it to use the same external REST port number as another operator

A new `FAILED` Helm release is created.
```
$ helm install --no-hooks --name op2 --namespace myuser-op2-ns --values o.yaml kubernetes/charts/weblogic-operator
Error: release op2 failed: Service "external-weblogic-operator-svc" is invalid: spec.ports[0].nodePort: Invalid value: 31023: provided port is already allocated
```

To recover:
- $ `helm delete --purge` the failed release.
- Change the port number and `helm install` the second operator again.

### Upgrading an operator and telling it to use the same external REST port number as another operator

The `helm upgrade` fails and moves the release to the `FAILED` state.
```
$ helm upgrade --no-hooks --values o23.yaml op2 kubernetes/charts/weblogic-operator --wait
Error: UPGRADE FAILED: Service "external-weblogic-operator-svc" is invalid: spec.ports[0].nodePort: Invalid value: 31023: provided port is already allocated
```

You can fix this by upgrading the Helm release (to fix the port number).
You can also fix this by rolling back the Helm release.

### Installing an operator and telling it to use a service account that doesn't exist

The `helm install` eventually times out and creates a failed release.
```
$ helm install kubernetes/charts/weblogic-operator --name op2 --namespace myuser-op2-ns --values o24.yaml --wait --no-hooks
Error: release op2 failed: timed out waiting for the condition

kubectl logs -n kube-system tiller-deploy-f9b8476d-mht6v
...
[kube] 2018/12/06 21:16:54 Deployment is not ready: myuser-op2-ns/weblogic-operator
...
```

To recover:
- `helm delete --purge` the failed release.
- Create the service account.
- `helm install` again.

### Upgrading an operator and telling it to use a service account that doesn't exist

The `helm upgrade` succeeds and changes the service account on the existing operator deployment, but the existing deployment's pod doesn't get modified, so it keeps running. If the pod is deleted, the deployment creates another one using the OLD service account. However, there's an error in the deployment's status section saying that the service account doesn't exist.
```
lastTransitionTime: 2018-12-06T23:19:26Z
lastUpdateTime: 2018-12-06T23:19:26Z
message: 'pods "weblogic-operator-88bbb5896-" is forbidden: error looking up
service account myuser-op2-ns/no-such-sa2: serviceaccount "no-such-sa2" not found'
reason: FailedCreate
status: "True"
type: ReplicaFailure
```

To recover:
- Create the service account.
- `helm rollback`
- `helm upgrade` again.

### Installing an operator and telling it to manage a domain namespace that doesn't exist

A new `FAILED` Helm release is created.
```
$ helm install --no-hooks --name op2 --namespace myuser-op2-ns --values o.yaml kubernetes/charts/weblogic-operator
Error: release op2 failed: namespaces "myuser-d2-ns" not found
```

To recover:
- `helm delete --purge` the failed release.
- Create the domain namespace.
- `helm install` again.

### Upgrading an operator and telling it to manage a domain namespace that doesn't exist

The `helm upgrade` fails and moves the release to the `FAILED` state.
```
$ helm upgrade myuser-op kubernetes/charts/weblogic-operator --values o.yaml --no-hooks
Error: UPGRADE FAILED: failed to create resource: namespaces "myuser-d2-ns" not found
```
To recover:
- `helm rollback`
- Create the domain namespace.
- `helm upgrade` again.<|MERGE_RESOLUTION|>--- conflicted
+++ resolved
@@ -328,11 +328,7 @@
 
 Defaults to `false`.
 
-<<<<<<< HEAD
 If set to `true`, you must provide the `externalRestIdentitySecret` property that contains the name of the Kubernetes secret which contains the SSL certificate and private key for the operator's external REST interface.
-=======
-If set to `true`, then you must provide the SSL certificate and private key for the operator's external REST interface by specifying the `externalOperatorCert` and `externalOperatorKey` properties.
->>>>>>> b5e3475a
 
 Example:
 ```
